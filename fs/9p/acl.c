--- conflicted
+++ resolved
@@ -283,10 +283,7 @@
 	case ACL_TYPE_ACCESS:
 		if (acl) {
 			struct iattr iattr;
-<<<<<<< HEAD
-=======
 			struct posix_acl *old_acl = acl;
->>>>>>> 56026a89
 
 			retval = posix_acl_update_mode(inode, &iattr.ia_mode, &acl);
 			if (retval)
@@ -297,10 +294,7 @@
 				 * by the mode bits. So don't
 				 * update ACL.
 				 */
-<<<<<<< HEAD
-=======
 				posix_acl_release(old_acl);
->>>>>>> 56026a89
 				value = NULL;
 				size = 0;
 			}
