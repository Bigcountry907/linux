--- conflicted
+++ resolved
@@ -842,11 +842,9 @@
 # define REBUILD_DUE_TO_FTRACE_MCOUNT_RECORD
 #endif
 
-<<<<<<< HEAD
 /* To identify board information in panic logs, set this */
 extern char *mach_panic_string;
 
-=======
 /* Permissions on a sysfs file: you didn't miss the 0 prefix did you? */
 #define VERIFY_OCTAL_PERMISSIONS(perms)					\
 	(BUILD_BUG_ON_ZERO((perms) < 0) +				\
@@ -855,5 +853,4 @@
 	 BUILD_BUG_ON_ZERO(((perms) >> 6) < (((perms) >> 3) & 7)) +	\
 	 BUILD_BUG_ON_ZERO((((perms) >> 3) & 7) < ((perms) & 7)) +	\
 	 (perms))
->>>>>>> c9eaa447
 #endif