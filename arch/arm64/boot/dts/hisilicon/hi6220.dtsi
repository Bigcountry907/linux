--- conflicted
+++ resolved
@@ -312,7 +312,6 @@
 			clock-names = "uartclk", "apb_pclk";
 		};
 
-<<<<<<< HEAD
 		uart3: uart@f7113000 {
                         compatible = "arm,pl011", "arm,primecell";
                         reg = <0x0 0xf7113000 0x0 0x1000>;
@@ -320,6 +319,71 @@
                         clocks = <&sys_ctrl 19>, <&sys_ctrl 19>;
                         clock-names = "uartclk", "apb_pclk";
                 };
+
+		i2c2: i2c@f7102000 {
+
+       			adv7533: adv7533@39 {
+ 				compatible = "adi,adv7533";
+ 				reg = <0x39>;
+ 				interrupt-parent = <&gpio1>;
+ 				interrupts = <1 2>;
+ 				pd-gpio = <&gpio0 4 0>;
+				adi,dsi-lanes = <3>;
+
+				port {
+					adv_in: endpoint {
+						remote-endpoint = <&dsi_out>;
+					};
+				};
+ 			};
+		};
+
+		display-subsystem {
+			compatible = "hisilicon,hi6220-dss";
+			#address-cells = <2>;
+			#size-cells = <2>;
+			ranges;
+
+			ade: ade@f4100000 {
+				compatible = "hisilicon,hi6220-ade";
+				reg = <0x0 0xf4100000 0x0 0x7800>,
+				      <0x0 0xf4410000 0x0 0x1000>;
+				reg-names = "ade_base",
+					    "media_base";
+				interrupts = <0 115 4>; /* ldi interrupt */
+
+				clocks = <&media_ctrl HI6220_ADE_CORE>,
+					 <&media_ctrl HI6220_CODEC_JPEG>,
+					 <&media_ctrl HI6220_ADE_PIX_SRC>,
+					 <&media_ctrl HI6220_PLL_SYS>,
+					 <&media_ctrl HI6220_PLL_SYS_MEDIA>;
+				/*clock name*/
+				clock-names  = "clk_ade_core",
+					       "aclk_codec_jpeg_src",
+					       "clk_ade_pix",
+					       "clk_syspll_src",
+					       "clk_medpll_src";
+				ade_core_clk_rate = <360000000>;
+				media_noc_clk_rate = <288000000>;
+			};
+
+			dsi {
+				compatible = "hisilicon,hi6220-dsi";
+				#address-cells = <1>;
+				#size-cells = <0>;
+				reg = <0x0 0xf4107800 0x0 0x100>;
+				clocks = <&media_ctrl  HI6220_DSI_PCLK>;
+				clock-names = "pclk_dsi";
+				vc = <0>;
+
+				port {
+					dsi_out: endpoint {
+						remote-endpoint = <&adv_in>;
+					};
+				};
+
+			};
+		};
 
 		pmx0: pinmux@f7010000 {
 			compatible = "pinctrl-single";
@@ -1106,71 +1170,5 @@
 		g-np-tx-fifo-size = <128>;
 		g-tx-fifo-size = <128>;
 		interrupts = <0 77 0x4>;
-=======
-		i2c2: i2c@f7102000 {
-
-       			adv7533: adv7533@39 {
- 				compatible = "adi,adv7533";
- 				reg = <0x39>;
- 				interrupt-parent = <&gpio1>;
- 				interrupts = <1 2>;
- 				pd-gpio = <&gpio0 4 0>;
-				adi,dsi-lanes = <3>;
-
-				port {
-					adv_in: endpoint {
-						remote-endpoint = <&dsi_out>;
-					};
-				};
- 			};
-		};
-
-		display-subsystem {
-			compatible = "hisilicon,hi6220-dss";
-			#address-cells = <2>;
-			#size-cells = <2>;
-			ranges;
-
-			ade: ade@f4100000 {
-				compatible = "hisilicon,hi6220-ade";
-				reg = <0x0 0xf4100000 0x0 0x7800>,
-				      <0x0 0xf4410000 0x0 0x1000>;
-				reg-names = "ade_base",
-					    "media_base";
-				interrupts = <0 115 4>; /* ldi interrupt */
-
-				clocks = <&media_ctrl HI6220_ADE_CORE>,
-					 <&media_ctrl HI6220_CODEC_JPEG>,
-					 <&media_ctrl HI6220_ADE_PIX_SRC>,
-					 <&media_ctrl HI6220_PLL_SYS>,
-					 <&media_ctrl HI6220_PLL_SYS_MEDIA>;
-				/*clock name*/
-				clock-names  = "clk_ade_core",
-					       "aclk_codec_jpeg_src",
-					       "clk_ade_pix",
-					       "clk_syspll_src",
-					       "clk_medpll_src";
-				ade_core_clk_rate = <360000000>;
-				media_noc_clk_rate = <288000000>;
-			};
-
-			dsi {
-				compatible = "hisilicon,hi6220-dsi";
-				#address-cells = <1>;
-				#size-cells = <0>;
-				reg = <0x0 0xf4107800 0x0 0x100>;
-				clocks = <&media_ctrl  HI6220_DSI_PCLK>;
-				clock-names = "pclk_dsi";
-				vc = <0>;
-
-				port {
-					dsi_out: endpoint {
-						remote-endpoint = <&adv_in>;
-					};
-				};
-
-			};
-		};
->>>>>>> 329875eb
 	};
 };