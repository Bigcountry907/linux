/*
 * Definitions for measuring cputime on ia64 machines.
 *
 * Based on <asm-powerpc/cputime.h>.
 *
 * Copyright (C) 2007 FUJITSU LIMITED
 * Copyright (C) 2007 Hidetoshi Seto <seto.hidetoshi@jp.fujitsu.com>
 *
 * This program is free software; you can redistribute it and/or
 * modify it under the terms of the GNU General Public License
 * as published by the Free Software Foundation; either version
 * 2 of the License, or (at your option) any later version.
 *
 * If we have CONFIG_VIRT_CPU_ACCOUNTING, we measure cpu time in nsec.
 * Otherwise we measure cpu time in jiffies using the generic definitions.
 */

#ifndef __IA64_CPUTIME_H
#define __IA64_CPUTIME_H

#ifndef CONFIG_VIRT_CPU_ACCOUNTING
#include <asm-generic/cputime.h>
#else

#include <linux/time.h>
#include <linux/jiffies.h>
#include <asm/processor.h>

typedef u64 __nocast cputime_t;
typedef u64 __nocast cputime64_t;

#define cputime_one_jiffy		jiffies_to_cputime(1)

/*
 * Convert cputime <-> jiffies (HZ)
 */
#define cputime_to_jiffies(__ct)	\
	((__force u64)(__ct) / (NSEC_PER_SEC / HZ))
#define jiffies_to_cputime(__jif)	\
	(__force cputime_t)((__jif) * (NSEC_PER_SEC / HZ))
#define cputime64_to_jiffies64(__ct)	\
	((__force u64)(__ct) / (NSEC_PER_SEC / HZ))
#define jiffies64_to_cputime64(__jif)	\
	(__force cputime64_t)((__jif) * (NSEC_PER_SEC / HZ))

/*
 * Convert cputime <-> microseconds
 */
<<<<<<< HEAD
#define cputime_to_usecs(__ct)		((__ct) / NSEC_PER_USEC)
#define usecs_to_cputime(__usecs)	((__usecs) * NSEC_PER_USEC)
#define usecs_to_cputime64(__usecs)	usecs_to_cputime(__usecs)
=======
#define cputime_to_usecs(__ct)		\
	((__force u64)(__ct) / NSEC_PER_USEC)
#define usecs_to_cputime(__usecs)	\
	(__force cputime_t)((__usecs) * NSEC_PER_USEC)
>>>>>>> 1ac9bc69

/*
 * Convert cputime <-> seconds
 */
#define cputime_to_secs(__ct)		\
	((__force u64)(__ct) / NSEC_PER_SEC)
#define secs_to_cputime(__secs)		\
	(__force cputime_t)((__secs) * NSEC_PER_SEC)

/*
 * Convert cputime <-> timespec (nsec)
 */
static inline cputime_t timespec_to_cputime(const struct timespec *val)
{
	u64 ret = val->tv_sec * NSEC_PER_SEC + val->tv_nsec;
	return (__force cputime_t) ret;
}
static inline void cputime_to_timespec(const cputime_t ct, struct timespec *val)
{
	val->tv_sec  = (__force u64) ct / NSEC_PER_SEC;
	val->tv_nsec = (__force u64) ct % NSEC_PER_SEC;
}

/*
 * Convert cputime <-> timeval (msec)
 */
static inline cputime_t timeval_to_cputime(struct timeval *val)
{
	u64 ret = val->tv_sec * NSEC_PER_SEC + val->tv_usec * NSEC_PER_USEC;
	return (__force cputime_t) ret;
}
static inline void cputime_to_timeval(const cputime_t ct, struct timeval *val)
{
	val->tv_sec = (__force u64) ct / NSEC_PER_SEC;
	val->tv_usec = ((__force u64) ct % NSEC_PER_SEC) / NSEC_PER_USEC;
}

/*
 * Convert cputime <-> clock (USER_HZ)
 */
#define cputime_to_clock_t(__ct)	\
	((__force u64)(__ct) / (NSEC_PER_SEC / USER_HZ))
#define clock_t_to_cputime(__x)		\
	(__force cputime_t)((__x) * (NSEC_PER_SEC / USER_HZ))

/*
 * Convert cputime64 to clock.
 */
#define cputime64_to_clock_t(__ct)	\
	cputime_to_clock_t((__force cputime_t)__ct)

#endif /* CONFIG_VIRT_CPU_ACCOUNTING */
#endif /* __IA64_CPUTIME_H */<|MERGE_RESOLUTION|>--- conflicted
+++ resolved
@@ -46,16 +46,12 @@
 /*
  * Convert cputime <-> microseconds
  */
-<<<<<<< HEAD
-#define cputime_to_usecs(__ct)		((__ct) / NSEC_PER_USEC)
-#define usecs_to_cputime(__usecs)	((__usecs) * NSEC_PER_USEC)
-#define usecs_to_cputime64(__usecs)	usecs_to_cputime(__usecs)
-=======
 #define cputime_to_usecs(__ct)		\
 	((__force u64)(__ct) / NSEC_PER_USEC)
 #define usecs_to_cputime(__usecs)	\
 	(__force cputime_t)((__usecs) * NSEC_PER_USEC)
->>>>>>> 1ac9bc69
+#define usecs_to_cputime64(__usecs)	\
+	(__force cputime64_t)((__usecs) * NSEC_PER_USEC)
 
 /*
  * Convert cputime <-> seconds
