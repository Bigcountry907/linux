--- conflicted
+++ resolved
@@ -230,43 +230,10 @@
 	SAVE_ITEM(S5P_VA_L2CC + L2X0_AUX_CTRL),
 };
 
-<<<<<<< HEAD
-static int exynos4_cpu_suspend(unsigned long arg)
-{
-	unsigned long tmp;
-	unsigned long mask = 0xFFFFFFFF;
-
-	/* Setting Central Sequence Register for power down mode */
-
-	tmp = __raw_readl(S5P_CENTRAL_SEQ_CONFIGURATION);
-	tmp &= ~(S5P_CENTRAL_LOWPWR_CFG);
-	__raw_writel(tmp, S5P_CENTRAL_SEQ_CONFIGURATION);
-
-	/* Setting Central Sequence option Register */
-
-	tmp = __raw_readl(S5P_CENTRAL_SEQ_OPTION);
-	tmp &= ~(S5P_USE_MASK);
-	tmp |= S5P_USE_STANDBY_WFI0;
-	__raw_writel(tmp, S5P_CENTRAL_SEQ_OPTION);
-
-	/* Clear all interrupt pending to avoid early wakeup */
-
-	__raw_writel(mask, (S5P_VA_GIC_DIST + 0x280));
-	__raw_writel(mask, (S5P_VA_GIC_DIST + 0x284));
-	__raw_writel(mask, (S5P_VA_GIC_DIST + 0x288));
-
-	/* Disable all interrupt */
-
-	__raw_writel(0x0, (S5P_VA_GIC_CPU + 0x000));
-	__raw_writel(0x0, (S5P_VA_GIC_DIST + 0x000));
-	__raw_writel(mask, (S5P_VA_GIC_DIST + 0x184));
-	__raw_writel(mask, (S5P_VA_GIC_DIST + 0x188));
-=======
 /* For Cortex-A9 Diagnostic and Power control register */
 static unsigned int save_arm_register[2];
->>>>>>> 1e09939b
-
-void exynos4_cpu_suspend(unsigned long arg)
+
+static int exynos4_cpu_suspend(unsigned long arg)
 {
 	outer_flush_all();
 
