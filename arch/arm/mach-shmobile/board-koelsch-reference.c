/*
 * Koelsch board support - Reference DT implementation
 *
 * Copyright (C) 2013  Renesas Electronics Corporation
 * Copyright (C) 2013  Renesas Solutions Corp.
 * Copyright (C) 2013  Magnus Damm
 *
 * This program is free software; you can redistribute it and/or modify
 * it under the terms of the GNU General Public License as published by
 * the Free Software Foundation; version 2 of the License.
 *
 * This program is distributed in the hope that it will be useful,
 * but WITHOUT ANY WARRANTY; without even the implied warranty of
 * MERCHANTABILITY or FITNESS FOR A PARTICULAR PURPOSE.  See the
 * GNU General Public License for more details.
 *
 * You should have received a copy of the GNU General Public License
 * along with this program; if not, write to the Free Software
 * Foundation, Inc., 51 Franklin St, Fifth Floor, Boston, MA  02110-1301  USA
 */

#include <linux/dma-mapping.h>
#include <linux/kernel.h>
#include <linux/of_platform.h>
#include <linux/platform_data/rcar-du.h>
#include <mach/clock.h>
#include <mach/common.h>
#include <mach/irqs.h>
#include <mach/rcar-gen2.h>
#include <mach/r8a7791.h>
#include <asm/mach/arch.h>

/* DU */
static struct rcar_du_encoder_data koelsch_du_encoders[] = {
	{
		.type = RCAR_DU_ENCODER_NONE,
		.output = RCAR_DU_OUTPUT_LVDS0,
		.connector.lvds.panel = {
			.width_mm = 210,
			.height_mm = 158,
			.mode = {
				.clock = 65000,
				.hdisplay = 1024,
				.hsync_start = 1048,
				.hsync_end = 1184,
				.htotal = 1344,
				.vdisplay = 768,
				.vsync_start = 771,
				.vsync_end = 777,
				.vtotal = 806,
				.flags = 0,
			},
		},
	},
};

static struct rcar_du_platform_data koelsch_du_pdata = {
	.encoders = koelsch_du_encoders,
	.num_encoders = ARRAY_SIZE(koelsch_du_encoders),
};

static const struct resource du_resources[] __initconst = {
	DEFINE_RES_MEM(0xfeb00000, 0x40000),
	DEFINE_RES_MEM_NAMED(0xfeb90000, 0x1c, "lvds.0"),
	DEFINE_RES_IRQ(gic_spi(256)),
	DEFINE_RES_IRQ(gic_spi(268)),
};

static void __init koelsch_add_du_device(void)
{
	struct platform_device_info info = {
		.name = "rcar-du-r8a7791",
		.id = -1,
		.res = du_resources,
		.num_res = ARRAY_SIZE(du_resources),
		.data = &koelsch_du_pdata,
		.size_data = sizeof(koelsch_du_pdata),
		.dma_mask = DMA_BIT_MASK(32),
	};

	platform_device_register_full(&info);
}

/*
 * This is a really crude hack to provide clkdev support to platform
 * devices until they get moved to DT.
 */
static const struct clk_name clk_names[] __initconst = {
<<<<<<< HEAD
	{ "cmt0", NULL, "sh_cmt.0" },
=======
	{ "cmt0", "fck", "sh-cmt-48-gen2.0" },
>>>>>>> c17fcfbc
	{ "scifa0", NULL, "sh-sci.0" },
	{ "scifa1", NULL, "sh-sci.1" },
	{ "scifb0", NULL, "sh-sci.2" },
	{ "scifb1", NULL, "sh-sci.3" },
	{ "scifb2", NULL, "sh-sci.4" },
	{ "scifa2", NULL, "sh-sci.5" },
	{ "scif0", NULL, "sh-sci.6" },
	{ "scif1", NULL, "sh-sci.7" },
	{ "scif2", NULL, "sh-sci.8" },
	{ "scif3", NULL, "sh-sci.9" },
	{ "scif4", NULL, "sh-sci.10" },
	{ "scif5", NULL, "sh-sci.11" },
	{ "scifa3", NULL, "sh-sci.12" },
	{ "scifa4", NULL, "sh-sci.13" },
	{ "scifa5", NULL, "sh-sci.14" },
	{ "du0", "du.0", "rcar-du-r8a7791" },
	{ "du1", "du.1", "rcar-du-r8a7791" },
	{ "lvds0", "lvds.0", "rcar-du-r8a7791" },
};

/*
 * This is a really crude hack to work around core platform clock issues
 */
static const struct clk_name clk_enables[] __initconst = {
	{ "ether", NULL, "ee700000.ethernet" },
	{ "i2c2", NULL, "e6530000.i2c" },
	{ "msiof0", NULL, "e6e20000.spi" },
	{ "qspi_mod", NULL, "e6b10000.spi" },
	{ "sdhi0", NULL, "ee100000.sd" },
	{ "sdhi1", NULL, "ee140000.sd" },
	{ "sdhi2", NULL, "ee160000.sd" },
	{ "thermal", NULL, "e61f0000.thermal" },
};

static void __init koelsch_add_standard_devices(void)
{
	shmobile_clk_workaround(clk_names, ARRAY_SIZE(clk_names), false);
	shmobile_clk_workaround(clk_enables, ARRAY_SIZE(clk_enables), true);
	r8a7791_add_dt_devices();
	of_platform_populate(NULL, of_default_bus_match_table, NULL, NULL);

	koelsch_add_du_device();
}

static const char * const koelsch_boards_compat_dt[] __initconst = {
	"renesas,koelsch",
	"renesas,koelsch-reference",
	NULL,
};

DT_MACHINE_START(KOELSCH_DT, "koelsch")
	.smp		= smp_ops(r8a7791_smp_ops),
	.init_early	= r8a7791_init_early,
	.init_time	= rcar_gen2_timer_init,
	.init_machine	= koelsch_add_standard_devices,
	.init_late	= shmobile_init_late,
	.dt_compat	= koelsch_boards_compat_dt,
MACHINE_END<|MERGE_RESOLUTION|>--- conflicted
+++ resolved
@@ -86,11 +86,7 @@
  * devices until they get moved to DT.
  */
 static const struct clk_name clk_names[] __initconst = {
-<<<<<<< HEAD
-	{ "cmt0", NULL, "sh_cmt.0" },
-=======
 	{ "cmt0", "fck", "sh-cmt-48-gen2.0" },
->>>>>>> c17fcfbc
 	{ "scifa0", NULL, "sh-sci.0" },
 	{ "scifa1", NULL, "sh-sci.1" },
 	{ "scifb0", NULL, "sh-sci.2" },
