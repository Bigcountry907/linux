--- conflicted
+++ resolved
@@ -57,13 +57,8 @@
 obj-$(CONFIG_ECHO)		+= echo/
 obj-$(CONFIG_VEXPRESS_SYSCFG)	+= vexpress-syscfg.o
 obj-$(CONFIG_CXL_BASE)		+= cxl/
-<<<<<<< HEAD
-obj-$(CONFIG_UID_CPUTIME) += uid_cputime.o
+obj-$(CONFIG_UID_SYS_STATS) += uid_sys_stats.o
 obj-$(CONFIG_MEMORY_STATE_TIME) += memory_state_time.o
 obj-$(CONFIG_HI3660_SYSCFG)     += hi3660-sysconfig.o
 obj-y	     += microchip/
-obj-y	     += farichild/
-=======
-obj-$(CONFIG_UID_SYS_STATS) += uid_sys_stats.o
-obj-$(CONFIG_MEMORY_STATE_TIME) += memory_state_time.o
->>>>>>> aa29bf90
+obj-y	     += farichild/