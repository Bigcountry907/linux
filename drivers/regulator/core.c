--- conflicted
+++ resolved
@@ -148,11 +148,7 @@
 {
 	int i;
 
-<<<<<<< HEAD
-	for (i = 0; rdev->supply; rdev = rdev_get_supply(rdev), i++)
-=======
 	for (i = 0; rdev; rdev = rdev_get_supply(rdev), i++)
->>>>>>> 1a1a512b
 		mutex_lock_nested(&rdev->mutex, i);
 }
 
