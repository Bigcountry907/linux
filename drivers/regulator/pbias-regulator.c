/*
 * pbias-regulator.c
 *
 * Copyright (C) 2014 Texas Instruments Incorporated - http://www.ti.com/
 * Author: Balaji T K <balajitk@ti.com>
 *
 * This program is free software; you can redistribute it and/or
 * modify it under the terms of the GNU General Public License as
 * published by the Free Software Foundation version 2.
 *
 * This program is distributed "as is" WITHOUT ANY WARRANTY of any
 * kind, whether express or implied; without even the implied warranty
 * of MERCHANTABILITY or FITNESS FOR A PARTICULAR PURPOSE.  See the
 * GNU General Public License for more details.
 */

#include <linux/err.h>
#include <linux/io.h>
#include <linux/module.h>
#include <linux/mfd/syscon.h>
#include <linux/platform_device.h>
#include <linux/regulator/driver.h>
#include <linux/regulator/machine.h>
#include <linux/regulator/of_regulator.h>
#include <linux/regmap.h>
#include <linux/slab.h>
#include <linux/of.h>
#include <linux/of_device.h>

struct pbias_reg_info {
	u32 enable;
	u32 enable_mask;
	u32 vmode;
	unsigned int enable_time;
	char *name;
};

struct pbias_regulator_data {
	struct regulator_desc desc;
	void __iomem *pbias_addr;
	struct regulator_dev *dev;
	struct regmap *syscon;
	const struct pbias_reg_info *info;
	int voltage;
};

static const unsigned int pbias_volt_table[] = {
	1800000,
	3000000
};
<<<<<<< HEAD

static int pbias_regulator_enable(struct regulator_dev *rdev)
{
	struct pbias_regulator_data *data = rdev_get_drvdata(rdev);
	const struct pbias_reg_info *info = data->info;

	return regmap_update_bits(data->syscon, rdev->desc->enable_reg,
				  info->enable_mask, info->enable);
}

static int pbias_regulator_is_enable(struct regulator_dev *rdev)
{
	struct pbias_regulator_data *data = rdev_get_drvdata(rdev);
	const struct pbias_reg_info *info = data->info;
	int value;

	regmap_read(data->syscon, rdev->desc->enable_reg, &value);

	return (value & info->enable_mask) == info->enable;
}
=======
>>>>>>> 1a5700bc

static struct regulator_ops pbias_regulator_voltage_ops = {
	.list_voltage = regulator_list_voltage_table,
	.get_voltage_sel = regulator_get_voltage_sel_regmap,
	.set_voltage_sel = regulator_set_voltage_sel_regmap,
<<<<<<< HEAD
	.enable = pbias_regulator_enable,
	.disable = regulator_disable_regmap,
	.is_enabled = pbias_regulator_is_enable,
=======
	.enable = regulator_enable_regmap,
	.disable = regulator_disable_regmap,
	.is_enabled = regulator_is_enabled_regmap,
>>>>>>> 1a5700bc
};

static const struct pbias_reg_info pbias_mmc_omap2430 = {
	.enable = BIT(1),
	.enable_mask = BIT(1),
	.vmode = BIT(0),
	.enable_time = 100,
	.name = "pbias_mmc_omap2430"
};

static const struct pbias_reg_info pbias_sim_omap3 = {
	.enable = BIT(9),
	.enable_mask = BIT(9),
	.vmode = BIT(8),
	.enable_time = 100,
	.name = "pbias_sim_omap3"
};

static const struct pbias_reg_info pbias_mmc_omap4 = {
	.enable = BIT(26) | BIT(22),
	.enable_mask = BIT(26) | BIT(25) | BIT(22),
	.vmode = BIT(21),
	.enable_time = 100,
	.name = "pbias_mmc_omap4"
};

static const struct pbias_reg_info pbias_mmc_omap5 = {
	.enable = BIT(27) | BIT(26),
	.enable_mask = BIT(27) | BIT(25) | BIT(26),
	.vmode = BIT(21),
	.enable_time = 100,
	.name = "pbias_mmc_omap5"
};

static struct of_regulator_match pbias_matches[] = {
	{ .name = "pbias_mmc_omap2430", .driver_data = (void *)&pbias_mmc_omap2430},
	{ .name = "pbias_sim_omap3", .driver_data = (void *)&pbias_sim_omap3},
	{ .name = "pbias_mmc_omap4", .driver_data = (void *)&pbias_mmc_omap4},
	{ .name = "pbias_mmc_omap5", .driver_data = (void *)&pbias_mmc_omap5},
};
#define PBIAS_NUM_REGS	ARRAY_SIZE(pbias_matches)

static const struct of_device_id pbias_of_match[] = {
	{ .compatible = "ti,pbias-omap", },
	{},
};
MODULE_DEVICE_TABLE(of, pbias_of_match);

static int pbias_regulator_probe(struct platform_device *pdev)
{
	struct device_node *np = pdev->dev.of_node;
	struct pbias_regulator_data *drvdata;
	struct resource *res;
	struct regulator_config cfg = { };
	struct regmap *syscon;
	const struct pbias_reg_info *info;
	int ret = 0;
	int count, idx, data_idx = 0;

	count = of_regulator_match(&pdev->dev, np, pbias_matches,
						PBIAS_NUM_REGS);
	if (count < 0)
		return count;

	drvdata = devm_kzalloc(&pdev->dev, sizeof(struct pbias_regulator_data)
			       * count, GFP_KERNEL);
	if (!drvdata)
		return -ENOMEM;

	syscon = syscon_regmap_lookup_by_phandle(np, "syscon");
	if (IS_ERR(syscon))
		return PTR_ERR(syscon);

	cfg.regmap = syscon;
	cfg.dev = &pdev->dev;

	for (idx = 0; idx < PBIAS_NUM_REGS && data_idx < count; idx++) {
		if (!pbias_matches[idx].init_data ||
			!pbias_matches[idx].of_node)
			continue;

		info = pbias_matches[idx].driver_data;
		if (!info)
			return -ENODEV;

		res = platform_get_resource(pdev, IORESOURCE_MEM, 0);
		if (!res)
			return -EINVAL;

		drvdata[data_idx].syscon = syscon;
		drvdata[data_idx].info = info;
		drvdata[data_idx].desc.name = info->name;
		drvdata[data_idx].desc.owner = THIS_MODULE;
		drvdata[data_idx].desc.type = REGULATOR_VOLTAGE;
		drvdata[data_idx].desc.ops = &pbias_regulator_voltage_ops;
		drvdata[data_idx].desc.volt_table = pbias_volt_table;
		drvdata[data_idx].desc.n_voltages = 2;
		drvdata[data_idx].desc.enable_time = info->enable_time;
		drvdata[data_idx].desc.vsel_reg = res->start;
		drvdata[data_idx].desc.vsel_mask = info->vmode;
		drvdata[data_idx].desc.enable_reg = res->start;
		drvdata[data_idx].desc.enable_mask = info->enable_mask;
<<<<<<< HEAD
=======
		drvdata[data_idx].desc.enable_val = info->enable;
>>>>>>> 1a5700bc

		cfg.init_data = pbias_matches[idx].init_data;
		cfg.driver_data = &drvdata[data_idx];
		cfg.of_node = pbias_matches[idx].of_node;

		drvdata[data_idx].dev = devm_regulator_register(&pdev->dev,
					&drvdata[data_idx].desc, &cfg);
		if (IS_ERR(drvdata[data_idx].dev)) {
			ret = PTR_ERR(drvdata[data_idx].dev);
			dev_err(&pdev->dev,
				"Failed to register regulator: %d\n", ret);
			goto err_regulator;
		}
		data_idx++;
	}

	platform_set_drvdata(pdev, drvdata);

err_regulator:
	return ret;
}

static struct platform_driver pbias_regulator_driver = {
	.probe		= pbias_regulator_probe,
	.driver		= {
		.name		= "pbias-regulator",
		.owner		= THIS_MODULE,
		.of_match_table = of_match_ptr(pbias_of_match),
	},
};

module_platform_driver(pbias_regulator_driver);

MODULE_AUTHOR("Balaji T K <balajitk@ti.com>");
MODULE_DESCRIPTION("pbias voltage regulator");
MODULE_LICENSE("GPL");
MODULE_ALIAS("platform:pbias-regulator");<|MERGE_RESOLUTION|>--- conflicted
+++ resolved
@@ -48,43 +48,14 @@
 	1800000,
 	3000000
 };
-<<<<<<< HEAD
-
-static int pbias_regulator_enable(struct regulator_dev *rdev)
-{
-	struct pbias_regulator_data *data = rdev_get_drvdata(rdev);
-	const struct pbias_reg_info *info = data->info;
-
-	return regmap_update_bits(data->syscon, rdev->desc->enable_reg,
-				  info->enable_mask, info->enable);
-}
-
-static int pbias_regulator_is_enable(struct regulator_dev *rdev)
-{
-	struct pbias_regulator_data *data = rdev_get_drvdata(rdev);
-	const struct pbias_reg_info *info = data->info;
-	int value;
-
-	regmap_read(data->syscon, rdev->desc->enable_reg, &value);
-
-	return (value & info->enable_mask) == info->enable;
-}
-=======
->>>>>>> 1a5700bc
 
 static struct regulator_ops pbias_regulator_voltage_ops = {
 	.list_voltage = regulator_list_voltage_table,
 	.get_voltage_sel = regulator_get_voltage_sel_regmap,
 	.set_voltage_sel = regulator_set_voltage_sel_regmap,
-<<<<<<< HEAD
-	.enable = pbias_regulator_enable,
-	.disable = regulator_disable_regmap,
-	.is_enabled = pbias_regulator_is_enable,
-=======
 	.enable = regulator_enable_regmap,
 	.disable = regulator_disable_regmap,
 	.is_enabled = regulator_is_enabled_regmap,
->>>>>>> 1a5700bc
 };
 
 static const struct pbias_reg_info pbias_mmc_omap2430 = {
@@ -187,10 +158,7 @@
 		drvdata[data_idx].desc.vsel_mask = info->vmode;
 		drvdata[data_idx].desc.enable_reg = res->start;
 		drvdata[data_idx].desc.enable_mask = info->enable_mask;
-<<<<<<< HEAD
-=======
 		drvdata[data_idx].desc.enable_val = info->enable;
->>>>>>> 1a5700bc
 
 		cfg.init_data = pbias_matches[idx].init_data;
 		cfg.driver_data = &drvdata[data_idx];
