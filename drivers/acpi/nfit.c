/*
 * Copyright(c) 2013-2015 Intel Corporation. All rights reserved.
 *
 * This program is free software; you can redistribute it and/or modify
 * it under the terms of version 2 of the GNU General Public License as
 * published by the Free Software Foundation.
 *
 * This program is distributed in the hope that it will be useful, but
 * WITHOUT ANY WARRANTY; without even the implied warranty of
 * MERCHANTABILITY or FITNESS FOR A PARTICULAR PURPOSE.  See the GNU
 * General Public License for more details.
 */
#include <linux/list_sort.h>
#include <linux/libnvdimm.h>
#include <linux/module.h>
#include <linux/mutex.h>
#include <linux/ndctl.h>
#include <linux/list.h>
#include <linux/acpi.h>
#include <linux/sort.h>
#include <linux/pmem.h>
#include <linux/io.h>
#include <asm/cacheflush.h>
#include "nfit.h"

/*
 * For readq() and writeq() on 32-bit builds, the hi-lo, lo-hi order is
 * irrelevant.
 */
#include <asm-generic/io-64-nonatomic-hi-lo.h>

static bool force_enable_dimms;
module_param(force_enable_dimms, bool, S_IRUGO|S_IWUSR);
MODULE_PARM_DESC(force_enable_dimms, "Ignore _STA (ACPI DIMM device) status");

static u8 nfit_uuid[NFIT_UUID_MAX][16];

const u8 *to_nfit_uuid(enum nfit_uuids id)
{
	return nfit_uuid[id];
}
EXPORT_SYMBOL(to_nfit_uuid);

static struct acpi_nfit_desc *to_acpi_nfit_desc(
		struct nvdimm_bus_descriptor *nd_desc)
{
	return container_of(nd_desc, struct acpi_nfit_desc, nd_desc);
}

static struct acpi_device *to_acpi_dev(struct acpi_nfit_desc *acpi_desc)
{
	struct nvdimm_bus_descriptor *nd_desc = &acpi_desc->nd_desc;

	/*
	 * If provider == 'ACPI.NFIT' we can assume 'dev' is a struct
	 * acpi_device.
	 */
	if (!nd_desc->provider_name
			|| strcmp(nd_desc->provider_name, "ACPI.NFIT") != 0)
		return NULL;

	return to_acpi_device(acpi_desc->dev);
}

static int acpi_nfit_ctl(struct nvdimm_bus_descriptor *nd_desc,
		struct nvdimm *nvdimm, unsigned int cmd, void *buf,
		unsigned int buf_len)
{
	struct acpi_nfit_desc *acpi_desc = to_acpi_nfit_desc(nd_desc);
	const struct nd_cmd_desc *desc = NULL;
	union acpi_object in_obj, in_buf, *out_obj;
	struct device *dev = acpi_desc->dev;
	const char *cmd_name, *dimm_name;
	unsigned long dsm_mask;
	acpi_handle handle;
	const u8 *uuid;
	u32 offset;
	int rc, i;

	if (nvdimm) {
		struct nfit_mem *nfit_mem = nvdimm_provider_data(nvdimm);
		struct acpi_device *adev = nfit_mem->adev;

		if (!adev)
			return -ENOTTY;
		dimm_name = nvdimm_name(nvdimm);
		cmd_name = nvdimm_cmd_name(cmd);
		dsm_mask = nfit_mem->dsm_mask;
		desc = nd_cmd_dimm_desc(cmd);
		uuid = to_nfit_uuid(NFIT_DEV_DIMM);
		handle = adev->handle;
	} else {
		struct acpi_device *adev = to_acpi_dev(acpi_desc);

		cmd_name = nvdimm_bus_cmd_name(cmd);
		dsm_mask = nd_desc->dsm_mask;
		desc = nd_cmd_bus_desc(cmd);
		uuid = to_nfit_uuid(NFIT_DEV_BUS);
		handle = adev->handle;
		dimm_name = "bus";
	}

	if (!desc || (cmd && (desc->out_num + desc->in_num == 0)))
		return -ENOTTY;

	if (!test_bit(cmd, &dsm_mask))
		return -ENOTTY;

	in_obj.type = ACPI_TYPE_PACKAGE;
	in_obj.package.count = 1;
	in_obj.package.elements = &in_buf;
	in_buf.type = ACPI_TYPE_BUFFER;
	in_buf.buffer.pointer = buf;
	in_buf.buffer.length = 0;

	/* libnvdimm has already validated the input envelope */
	for (i = 0; i < desc->in_num; i++)
		in_buf.buffer.length += nd_cmd_in_size(nvdimm, cmd, desc,
				i, buf);

	if (IS_ENABLED(CONFIG_ACPI_NFIT_DEBUG)) {
		dev_dbg(dev, "%s:%s cmd: %s input length: %d\n", __func__,
				dimm_name, cmd_name, in_buf.buffer.length);
		print_hex_dump_debug(cmd_name, DUMP_PREFIX_OFFSET, 4,
				4, in_buf.buffer.pointer, min_t(u32, 128,
					in_buf.buffer.length), true);
	}

	out_obj = acpi_evaluate_dsm(handle, uuid, 1, cmd, &in_obj);
	if (!out_obj) {
		dev_dbg(dev, "%s:%s _DSM failed cmd: %s\n", __func__, dimm_name,
				cmd_name);
		return -EINVAL;
	}

	if (out_obj->package.type != ACPI_TYPE_BUFFER) {
		dev_dbg(dev, "%s:%s unexpected output object type cmd: %s type: %d\n",
				__func__, dimm_name, cmd_name, out_obj->type);
		rc = -EINVAL;
		goto out;
	}

	if (IS_ENABLED(CONFIG_ACPI_NFIT_DEBUG)) {
		dev_dbg(dev, "%s:%s cmd: %s output length: %d\n", __func__,
				dimm_name, cmd_name, out_obj->buffer.length);
		print_hex_dump_debug(cmd_name, DUMP_PREFIX_OFFSET, 4,
				4, out_obj->buffer.pointer, min_t(u32, 128,
					out_obj->buffer.length), true);
	}

	for (i = 0, offset = 0; i < desc->out_num; i++) {
		u32 out_size = nd_cmd_out_size(nvdimm, cmd, desc, i, buf,
				(u32 *) out_obj->buffer.pointer);

		if (offset + out_size > out_obj->buffer.length) {
			dev_dbg(dev, "%s:%s output object underflow cmd: %s field: %d\n",
					__func__, dimm_name, cmd_name, i);
			break;
		}

		if (in_buf.buffer.length + offset + out_size > buf_len) {
			dev_dbg(dev, "%s:%s output overrun cmd: %s field: %d\n",
					__func__, dimm_name, cmd_name, i);
			rc = -ENXIO;
			goto out;
		}
		memcpy(buf + in_buf.buffer.length + offset,
				out_obj->buffer.pointer + offset, out_size);
		offset += out_size;
	}
	if (offset + in_buf.buffer.length < buf_len) {
		if (i >= 1) {
			/*
			 * status valid, return the number of bytes left
			 * unfilled in the output buffer
			 */
			rc = buf_len - offset - in_buf.buffer.length;
		} else {
			dev_err(dev, "%s:%s underrun cmd: %s buf_len: %d out_len: %d\n",
					__func__, dimm_name, cmd_name, buf_len,
					offset);
			rc = -ENXIO;
		}
	} else
		rc = 0;

 out:
	ACPI_FREE(out_obj);

	return rc;
}

static const char *spa_type_name(u16 type)
{
	static const char *to_name[] = {
		[NFIT_SPA_VOLATILE] = "volatile",
		[NFIT_SPA_PM] = "pmem",
		[NFIT_SPA_DCR] = "dimm-control-region",
		[NFIT_SPA_BDW] = "block-data-window",
		[NFIT_SPA_VDISK] = "volatile-disk",
		[NFIT_SPA_VCD] = "volatile-cd",
		[NFIT_SPA_PDISK] = "persistent-disk",
		[NFIT_SPA_PCD] = "persistent-cd",

	};

	if (type > NFIT_SPA_PCD)
		return "unknown";

	return to_name[type];
}

static int nfit_spa_type(struct acpi_nfit_system_address *spa)
{
	int i;

	for (i = 0; i < NFIT_UUID_MAX; i++)
		if (memcmp(to_nfit_uuid(i), spa->range_guid, 16) == 0)
			return i;
	return -1;
}

static bool add_spa(struct acpi_nfit_desc *acpi_desc,
		struct acpi_nfit_system_address *spa)
{
	struct device *dev = acpi_desc->dev;
	struct nfit_spa *nfit_spa = devm_kzalloc(dev, sizeof(*nfit_spa),
			GFP_KERNEL);

	if (!nfit_spa)
		return false;
	INIT_LIST_HEAD(&nfit_spa->list);
	nfit_spa->spa = spa;
	list_add_tail(&nfit_spa->list, &acpi_desc->spas);
	dev_dbg(dev, "%s: spa index: %d type: %s\n", __func__,
			spa->range_index,
			spa_type_name(nfit_spa_type(spa)));
	return true;
}

static bool add_memdev(struct acpi_nfit_desc *acpi_desc,
		struct acpi_nfit_memory_map *memdev)
{
	struct device *dev = acpi_desc->dev;
	struct nfit_memdev *nfit_memdev = devm_kzalloc(dev,
			sizeof(*nfit_memdev), GFP_KERNEL);

	if (!nfit_memdev)
		return false;
	INIT_LIST_HEAD(&nfit_memdev->list);
	nfit_memdev->memdev = memdev;
	list_add_tail(&nfit_memdev->list, &acpi_desc->memdevs);
	dev_dbg(dev, "%s: memdev handle: %#x spa: %d dcr: %d\n",
			__func__, memdev->device_handle, memdev->range_index,
			memdev->region_index);
	return true;
}

static bool add_dcr(struct acpi_nfit_desc *acpi_desc,
		struct acpi_nfit_control_region *dcr)
{
	struct device *dev = acpi_desc->dev;
	struct nfit_dcr *nfit_dcr = devm_kzalloc(dev, sizeof(*nfit_dcr),
			GFP_KERNEL);

	if (!nfit_dcr)
		return false;
	INIT_LIST_HEAD(&nfit_dcr->list);
	nfit_dcr->dcr = dcr;
	list_add_tail(&nfit_dcr->list, &acpi_desc->dcrs);
	dev_dbg(dev, "%s: dcr index: %d windows: %d\n", __func__,
			dcr->region_index, dcr->windows);
	return true;
}

static bool add_bdw(struct acpi_nfit_desc *acpi_desc,
		struct acpi_nfit_data_region *bdw)
{
	struct device *dev = acpi_desc->dev;
	struct nfit_bdw *nfit_bdw = devm_kzalloc(dev, sizeof(*nfit_bdw),
			GFP_KERNEL);

	if (!nfit_bdw)
		return false;
	INIT_LIST_HEAD(&nfit_bdw->list);
	nfit_bdw->bdw = bdw;
	list_add_tail(&nfit_bdw->list, &acpi_desc->bdws);
	dev_dbg(dev, "%s: bdw dcr: %d windows: %d\n", __func__,
			bdw->region_index, bdw->windows);
	return true;
}

static bool add_idt(struct acpi_nfit_desc *acpi_desc,
		struct acpi_nfit_interleave *idt)
{
	struct device *dev = acpi_desc->dev;
	struct nfit_idt *nfit_idt = devm_kzalloc(dev, sizeof(*nfit_idt),
			GFP_KERNEL);

	if (!nfit_idt)
		return false;
	INIT_LIST_HEAD(&nfit_idt->list);
	nfit_idt->idt = idt;
	list_add_tail(&nfit_idt->list, &acpi_desc->idts);
	dev_dbg(dev, "%s: idt index: %d num_lines: %d\n", __func__,
			idt->interleave_index, idt->line_count);
	return true;
}

static bool add_flush(struct acpi_nfit_desc *acpi_desc,
		struct acpi_nfit_flush_address *flush)
{
	struct device *dev = acpi_desc->dev;
	struct nfit_flush *nfit_flush = devm_kzalloc(dev, sizeof(*nfit_flush),
			GFP_KERNEL);

	if (!nfit_flush)
		return false;
	INIT_LIST_HEAD(&nfit_flush->list);
	nfit_flush->flush = flush;
	list_add_tail(&nfit_flush->list, &acpi_desc->flushes);
	dev_dbg(dev, "%s: nfit_flush handle: %d hint_count: %d\n", __func__,
			flush->device_handle, flush->hint_count);
	return true;
}

static void *add_table(struct acpi_nfit_desc *acpi_desc, void *table,
		const void *end)
{
	struct device *dev = acpi_desc->dev;
	struct acpi_nfit_header *hdr;
	void *err = ERR_PTR(-ENOMEM);

	if (table >= end)
		return NULL;

	hdr = table;
	switch (hdr->type) {
	case ACPI_NFIT_TYPE_SYSTEM_ADDRESS:
		if (!add_spa(acpi_desc, table))
			return err;
		break;
	case ACPI_NFIT_TYPE_MEMORY_MAP:
		if (!add_memdev(acpi_desc, table))
			return err;
		break;
	case ACPI_NFIT_TYPE_CONTROL_REGION:
		if (!add_dcr(acpi_desc, table))
			return err;
		break;
	case ACPI_NFIT_TYPE_DATA_REGION:
		if (!add_bdw(acpi_desc, table))
			return err;
		break;
	case ACPI_NFIT_TYPE_INTERLEAVE:
		if (!add_idt(acpi_desc, table))
			return err;
		break;
	case ACPI_NFIT_TYPE_FLUSH_ADDRESS:
		if (!add_flush(acpi_desc, table))
			return err;
		break;
	case ACPI_NFIT_TYPE_SMBIOS:
		dev_dbg(dev, "%s: smbios\n", __func__);
		break;
	default:
		dev_err(dev, "unknown table '%d' parsing nfit\n", hdr->type);
		break;
	}

	return table + hdr->length;
}

static void nfit_mem_find_spa_bdw(struct acpi_nfit_desc *acpi_desc,
		struct nfit_mem *nfit_mem)
{
	u32 device_handle = __to_nfit_memdev(nfit_mem)->device_handle;
	u16 dcr = nfit_mem->dcr->region_index;
	struct nfit_spa *nfit_spa;

	list_for_each_entry(nfit_spa, &acpi_desc->spas, list) {
		u16 range_index = nfit_spa->spa->range_index;
		int type = nfit_spa_type(nfit_spa->spa);
		struct nfit_memdev *nfit_memdev;

		if (type != NFIT_SPA_BDW)
			continue;

		list_for_each_entry(nfit_memdev, &acpi_desc->memdevs, list) {
			if (nfit_memdev->memdev->range_index != range_index)
				continue;
			if (nfit_memdev->memdev->device_handle != device_handle)
				continue;
			if (nfit_memdev->memdev->region_index != dcr)
				continue;

			nfit_mem->spa_bdw = nfit_spa->spa;
			return;
		}
	}

	dev_dbg(acpi_desc->dev, "SPA-BDW not found for SPA-DCR %d\n",
			nfit_mem->spa_dcr->range_index);
	nfit_mem->bdw = NULL;
}

static int nfit_mem_add(struct acpi_nfit_desc *acpi_desc,
		struct nfit_mem *nfit_mem, struct acpi_nfit_system_address *spa)
{
	u16 dcr = __to_nfit_memdev(nfit_mem)->region_index;
	struct nfit_memdev *nfit_memdev;
	struct nfit_flush *nfit_flush;
	struct nfit_dcr *nfit_dcr;
	struct nfit_bdw *nfit_bdw;
	struct nfit_idt *nfit_idt;
	u16 idt_idx, range_index;

	list_for_each_entry(nfit_dcr, &acpi_desc->dcrs, list) {
		if (nfit_dcr->dcr->region_index != dcr)
			continue;
		nfit_mem->dcr = nfit_dcr->dcr;
		break;
	}

	if (!nfit_mem->dcr) {
		dev_dbg(acpi_desc->dev, "SPA %d missing:%s%s\n",
				spa->range_index, __to_nfit_memdev(nfit_mem)
				? "" : " MEMDEV", nfit_mem->dcr ? "" : " DCR");
		return -ENODEV;
	}

	/*
	 * We've found enough to create an nvdimm, optionally
	 * find an associated BDW
	 */
	list_add(&nfit_mem->list, &acpi_desc->dimms);

	list_for_each_entry(nfit_bdw, &acpi_desc->bdws, list) {
		if (nfit_bdw->bdw->region_index != dcr)
			continue;
		nfit_mem->bdw = nfit_bdw->bdw;
		break;
	}

	if (!nfit_mem->bdw)
		return 0;

	nfit_mem_find_spa_bdw(acpi_desc, nfit_mem);

	if (!nfit_mem->spa_bdw)
		return 0;

	range_index = nfit_mem->spa_bdw->range_index;
	list_for_each_entry(nfit_memdev, &acpi_desc->memdevs, list) {
		if (nfit_memdev->memdev->range_index != range_index ||
				nfit_memdev->memdev->region_index != dcr)
			continue;
		nfit_mem->memdev_bdw = nfit_memdev->memdev;
		idt_idx = nfit_memdev->memdev->interleave_index;
		list_for_each_entry(nfit_idt, &acpi_desc->idts, list) {
			if (nfit_idt->idt->interleave_index != idt_idx)
				continue;
			nfit_mem->idt_bdw = nfit_idt->idt;
			break;
		}

		list_for_each_entry(nfit_flush, &acpi_desc->flushes, list) {
			if (nfit_flush->flush->device_handle !=
					nfit_memdev->memdev->device_handle)
				continue;
			nfit_mem->nfit_flush = nfit_flush;
			break;
		}
		break;
	}

	return 0;
}

static int nfit_mem_dcr_init(struct acpi_nfit_desc *acpi_desc,
		struct acpi_nfit_system_address *spa)
{
	struct nfit_mem *nfit_mem, *found;
	struct nfit_memdev *nfit_memdev;
	int type = nfit_spa_type(spa);
	u16 dcr;

	switch (type) {
	case NFIT_SPA_DCR:
	case NFIT_SPA_PM:
		break;
	default:
		return 0;
	}

	list_for_each_entry(nfit_memdev, &acpi_desc->memdevs, list) {
		int rc;

		if (nfit_memdev->memdev->range_index != spa->range_index)
			continue;
		found = NULL;
		dcr = nfit_memdev->memdev->region_index;
		list_for_each_entry(nfit_mem, &acpi_desc->dimms, list)
			if (__to_nfit_memdev(nfit_mem)->region_index == dcr) {
				found = nfit_mem;
				break;
			}

		if (found)
			nfit_mem = found;
		else {
			nfit_mem = devm_kzalloc(acpi_desc->dev,
					sizeof(*nfit_mem), GFP_KERNEL);
			if (!nfit_mem)
				return -ENOMEM;
			INIT_LIST_HEAD(&nfit_mem->list);
		}

		if (type == NFIT_SPA_DCR) {
			struct nfit_idt *nfit_idt;
			u16 idt_idx;

			/* multiple dimms may share a SPA when interleaved */
			nfit_mem->spa_dcr = spa;
			nfit_mem->memdev_dcr = nfit_memdev->memdev;
			idt_idx = nfit_memdev->memdev->interleave_index;
			list_for_each_entry(nfit_idt, &acpi_desc->idts, list) {
				if (nfit_idt->idt->interleave_index != idt_idx)
					continue;
				nfit_mem->idt_dcr = nfit_idt->idt;
				break;
			}
		} else {
			/*
			 * A single dimm may belong to multiple SPA-PM
			 * ranges, record at least one in addition to
			 * any SPA-DCR range.
			 */
			nfit_mem->memdev_pmem = nfit_memdev->memdev;
		}

		if (found)
			continue;

		rc = nfit_mem_add(acpi_desc, nfit_mem, spa);
		if (rc)
			return rc;
	}

	return 0;
}

static int nfit_mem_cmp(void *priv, struct list_head *_a, struct list_head *_b)
{
	struct nfit_mem *a = container_of(_a, typeof(*a), list);
	struct nfit_mem *b = container_of(_b, typeof(*b), list);
	u32 handleA, handleB;

	handleA = __to_nfit_memdev(a)->device_handle;
	handleB = __to_nfit_memdev(b)->device_handle;
	if (handleA < handleB)
		return -1;
	else if (handleA > handleB)
		return 1;
	return 0;
}

static int nfit_mem_init(struct acpi_nfit_desc *acpi_desc)
{
	struct nfit_spa *nfit_spa;

	/*
	 * For each SPA-DCR or SPA-PMEM address range find its
	 * corresponding MEMDEV(s).  From each MEMDEV find the
	 * corresponding DCR.  Then, if we're operating on a SPA-DCR,
	 * try to find a SPA-BDW and a corresponding BDW that references
	 * the DCR.  Throw it all into an nfit_mem object.  Note, that
	 * BDWs are optional.
	 */
	list_for_each_entry(nfit_spa, &acpi_desc->spas, list) {
		int rc;

		rc = nfit_mem_dcr_init(acpi_desc, nfit_spa->spa);
		if (rc)
			return rc;
	}

	list_sort(NULL, &acpi_desc->dimms, nfit_mem_cmp);

	return 0;
}

static ssize_t revision_show(struct device *dev,
		struct device_attribute *attr, char *buf)
{
	struct nvdimm_bus *nvdimm_bus = to_nvdimm_bus(dev);
	struct nvdimm_bus_descriptor *nd_desc = to_nd_desc(nvdimm_bus);
	struct acpi_nfit_desc *acpi_desc = to_acpi_desc(nd_desc);

	return sprintf(buf, "%d\n", acpi_desc->nfit->header.revision);
}
static DEVICE_ATTR_RO(revision);

static struct attribute *acpi_nfit_attributes[] = {
	&dev_attr_revision.attr,
	NULL,
};

static struct attribute_group acpi_nfit_attribute_group = {
	.name = "nfit",
	.attrs = acpi_nfit_attributes,
};

const struct attribute_group *acpi_nfit_attribute_groups[] = {
	&nvdimm_bus_attribute_group,
	&acpi_nfit_attribute_group,
	NULL,
};
EXPORT_SYMBOL_GPL(acpi_nfit_attribute_groups);

static struct acpi_nfit_memory_map *to_nfit_memdev(struct device *dev)
{
	struct nvdimm *nvdimm = to_nvdimm(dev);
	struct nfit_mem *nfit_mem = nvdimm_provider_data(nvdimm);

	return __to_nfit_memdev(nfit_mem);
}

static struct acpi_nfit_control_region *to_nfit_dcr(struct device *dev)
{
	struct nvdimm *nvdimm = to_nvdimm(dev);
	struct nfit_mem *nfit_mem = nvdimm_provider_data(nvdimm);

	return nfit_mem->dcr;
}

static ssize_t handle_show(struct device *dev,
		struct device_attribute *attr, char *buf)
{
	struct acpi_nfit_memory_map *memdev = to_nfit_memdev(dev);

	return sprintf(buf, "%#x\n", memdev->device_handle);
}
static DEVICE_ATTR_RO(handle);

static ssize_t phys_id_show(struct device *dev,
		struct device_attribute *attr, char *buf)
{
	struct acpi_nfit_memory_map *memdev = to_nfit_memdev(dev);

	return sprintf(buf, "%#x\n", memdev->physical_id);
}
static DEVICE_ATTR_RO(phys_id);

static ssize_t vendor_show(struct device *dev,
		struct device_attribute *attr, char *buf)
{
	struct acpi_nfit_control_region *dcr = to_nfit_dcr(dev);

	return sprintf(buf, "%#x\n", dcr->vendor_id);
}
static DEVICE_ATTR_RO(vendor);

static ssize_t rev_id_show(struct device *dev,
		struct device_attribute *attr, char *buf)
{
	struct acpi_nfit_control_region *dcr = to_nfit_dcr(dev);

	return sprintf(buf, "%#x\n", dcr->revision_id);
}
static DEVICE_ATTR_RO(rev_id);

static ssize_t device_show(struct device *dev,
		struct device_attribute *attr, char *buf)
{
	struct acpi_nfit_control_region *dcr = to_nfit_dcr(dev);

	return sprintf(buf, "%#x\n", dcr->device_id);
}
static DEVICE_ATTR_RO(device);

static ssize_t format_show(struct device *dev,
		struct device_attribute *attr, char *buf)
{
	struct acpi_nfit_control_region *dcr = to_nfit_dcr(dev);

	return sprintf(buf, "%#x\n", dcr->code);
}
static DEVICE_ATTR_RO(format);

static ssize_t serial_show(struct device *dev,
		struct device_attribute *attr, char *buf)
{
	struct acpi_nfit_control_region *dcr = to_nfit_dcr(dev);

	return sprintf(buf, "%#x\n", dcr->serial_number);
}
static DEVICE_ATTR_RO(serial);

static ssize_t flags_show(struct device *dev,
		struct device_attribute *attr, char *buf)
{
	u16 flags = to_nfit_memdev(dev)->flags;

	return sprintf(buf, "%s%s%s%s%s\n",
		flags & ACPI_NFIT_MEM_SAVE_FAILED ? "save_fail " : "",
		flags & ACPI_NFIT_MEM_RESTORE_FAILED ? "restore_fail " : "",
		flags & ACPI_NFIT_MEM_FLUSH_FAILED ? "flush_fail " : "",
		flags & ACPI_NFIT_MEM_ARMED ? "not_armed " : "",
		flags & ACPI_NFIT_MEM_HEALTH_OBSERVED ? "smart_event " : "");
}
static DEVICE_ATTR_RO(flags);

static struct attribute *acpi_nfit_dimm_attributes[] = {
	&dev_attr_handle.attr,
	&dev_attr_phys_id.attr,
	&dev_attr_vendor.attr,
	&dev_attr_device.attr,
	&dev_attr_format.attr,
	&dev_attr_serial.attr,
	&dev_attr_rev_id.attr,
	&dev_attr_flags.attr,
	NULL,
};

static umode_t acpi_nfit_dimm_attr_visible(struct kobject *kobj,
		struct attribute *a, int n)
{
	struct device *dev = container_of(kobj, struct device, kobj);

	if (to_nfit_dcr(dev))
		return a->mode;
	else
		return 0;
}

static struct attribute_group acpi_nfit_dimm_attribute_group = {
	.name = "nfit",
	.attrs = acpi_nfit_dimm_attributes,
	.is_visible = acpi_nfit_dimm_attr_visible,
};

static const struct attribute_group *acpi_nfit_dimm_attribute_groups[] = {
	&nvdimm_attribute_group,
	&nd_device_attribute_group,
	&acpi_nfit_dimm_attribute_group,
	NULL,
};

static struct nvdimm *acpi_nfit_dimm_by_handle(struct acpi_nfit_desc *acpi_desc,
		u32 device_handle)
{
	struct nfit_mem *nfit_mem;

	list_for_each_entry(nfit_mem, &acpi_desc->dimms, list)
		if (__to_nfit_memdev(nfit_mem)->device_handle == device_handle)
			return nfit_mem->nvdimm;

	return NULL;
}

static int acpi_nfit_add_dimm(struct acpi_nfit_desc *acpi_desc,
		struct nfit_mem *nfit_mem, u32 device_handle)
{
	struct acpi_device *adev, *adev_dimm;
	struct device *dev = acpi_desc->dev;
	const u8 *uuid = to_nfit_uuid(NFIT_DEV_DIMM);
	int i;

	nfit_mem->dsm_mask = acpi_desc->dimm_dsm_force_en;
	adev = to_acpi_dev(acpi_desc);
	if (!adev)
		return 0;

	adev_dimm = acpi_find_child_device(adev, device_handle, false);
	nfit_mem->adev = adev_dimm;
	if (!adev_dimm) {
		dev_err(dev, "no ACPI.NFIT device with _ADR %#x, disabling...\n",
				device_handle);
		return force_enable_dimms ? 0 : -ENODEV;
	}

	for (i = ND_CMD_SMART; i <= ND_CMD_VENDOR; i++)
		if (acpi_check_dsm(adev_dimm->handle, uuid, 1, 1ULL << i))
			set_bit(i, &nfit_mem->dsm_mask);

	return 0;
}

static int acpi_nfit_register_dimms(struct acpi_nfit_desc *acpi_desc)
{
	struct nfit_mem *nfit_mem;
	int dimm_count = 0;

	list_for_each_entry(nfit_mem, &acpi_desc->dimms, list) {
		struct nvdimm *nvdimm;
		unsigned long flags = 0;
		u32 device_handle;
		u16 mem_flags;
		int rc;

		device_handle = __to_nfit_memdev(nfit_mem)->device_handle;
		nvdimm = acpi_nfit_dimm_by_handle(acpi_desc, device_handle);
		if (nvdimm) {
			/*
			 * If for some reason we find multiple DCRs the
			 * first one wins
			 */
			dev_err(acpi_desc->dev, "duplicate DCR detected: %s\n",
					nvdimm_name(nvdimm));
			continue;
		}

		if (nfit_mem->bdw && nfit_mem->memdev_pmem)
			flags |= NDD_ALIASING;

		mem_flags = __to_nfit_memdev(nfit_mem)->flags;
		if (mem_flags & ACPI_NFIT_MEM_ARMED)
			flags |= NDD_UNARMED;

		rc = acpi_nfit_add_dimm(acpi_desc, nfit_mem, device_handle);
		if (rc)
			continue;

		nvdimm = nvdimm_create(acpi_desc->nvdimm_bus, nfit_mem,
				acpi_nfit_dimm_attribute_groups,
				flags, &nfit_mem->dsm_mask);
		if (!nvdimm)
			return -ENOMEM;

		nfit_mem->nvdimm = nvdimm;
		dimm_count++;

		if ((mem_flags & ACPI_NFIT_MEM_FAILED_MASK) == 0)
			continue;

		dev_info(acpi_desc->dev, "%s flags:%s%s%s%s\n",
				nvdimm_name(nvdimm),
		  mem_flags & ACPI_NFIT_MEM_SAVE_FAILED ? " save_fail" : "",
		  mem_flags & ACPI_NFIT_MEM_RESTORE_FAILED ? " restore_fail":"",
		  mem_flags & ACPI_NFIT_MEM_FLUSH_FAILED ? " flush_fail" : "",
		  mem_flags & ACPI_NFIT_MEM_ARMED ? " not_armed" : "");

	}

	return nvdimm_bus_check_dimm_count(acpi_desc->nvdimm_bus, dimm_count);
}

static void acpi_nfit_init_dsms(struct acpi_nfit_desc *acpi_desc)
{
	struct nvdimm_bus_descriptor *nd_desc = &acpi_desc->nd_desc;
	const u8 *uuid = to_nfit_uuid(NFIT_DEV_BUS);
	struct acpi_device *adev;
	int i;

	nd_desc->dsm_mask = acpi_desc->bus_dsm_force_en;
	adev = to_acpi_dev(acpi_desc);
	if (!adev)
		return;

	for (i = ND_CMD_ARS_CAP; i <= ND_CMD_ARS_STATUS; i++)
		if (acpi_check_dsm(adev->handle, uuid, 1, 1ULL << i))
			set_bit(i, &nd_desc->dsm_mask);
}

static ssize_t range_index_show(struct device *dev,
		struct device_attribute *attr, char *buf)
{
	struct nd_region *nd_region = to_nd_region(dev);
	struct nfit_spa *nfit_spa = nd_region_provider_data(nd_region);

	return sprintf(buf, "%d\n", nfit_spa->spa->range_index);
}
static DEVICE_ATTR_RO(range_index);

static struct attribute *acpi_nfit_region_attributes[] = {
	&dev_attr_range_index.attr,
	NULL,
};

static struct attribute_group acpi_nfit_region_attribute_group = {
	.name = "nfit",
	.attrs = acpi_nfit_region_attributes,
};

static const struct attribute_group *acpi_nfit_region_attribute_groups[] = {
	&nd_region_attribute_group,
	&nd_mapping_attribute_group,
	&nd_device_attribute_group,
	&nd_numa_attribute_group,
	&acpi_nfit_region_attribute_group,
	NULL,
};

/* enough info to uniquely specify an interleave set */
struct nfit_set_info {
	struct nfit_set_info_map {
		u64 region_offset;
		u32 serial_number;
		u32 pad;
	} mapping[0];
};

static size_t sizeof_nfit_set_info(int num_mappings)
{
	return sizeof(struct nfit_set_info)
		+ num_mappings * sizeof(struct nfit_set_info_map);
}

static int cmp_map(const void *m0, const void *m1)
{
	const struct nfit_set_info_map *map0 = m0;
	const struct nfit_set_info_map *map1 = m1;

	return memcmp(&map0->region_offset, &map1->region_offset,
			sizeof(u64));
}

/* Retrieve the nth entry referencing this spa */
static struct acpi_nfit_memory_map *memdev_from_spa(
		struct acpi_nfit_desc *acpi_desc, u16 range_index, int n)
{
	struct nfit_memdev *nfit_memdev;

	list_for_each_entry(nfit_memdev, &acpi_desc->memdevs, list)
		if (nfit_memdev->memdev->range_index == range_index)
			if (n-- == 0)
				return nfit_memdev->memdev;
	return NULL;
}

static int acpi_nfit_init_interleave_set(struct acpi_nfit_desc *acpi_desc,
		struct nd_region_desc *ndr_desc,
		struct acpi_nfit_system_address *spa)
{
	int i, spa_type = nfit_spa_type(spa);
	struct device *dev = acpi_desc->dev;
	struct nd_interleave_set *nd_set;
	u16 nr = ndr_desc->num_mappings;
	struct nfit_set_info *info;

	if (spa_type == NFIT_SPA_PM || spa_type == NFIT_SPA_VOLATILE)
		/* pass */;
	else
		return 0;

	nd_set = devm_kzalloc(dev, sizeof(*nd_set), GFP_KERNEL);
	if (!nd_set)
		return -ENOMEM;

	info = devm_kzalloc(dev, sizeof_nfit_set_info(nr), GFP_KERNEL);
	if (!info)
		return -ENOMEM;
	for (i = 0; i < nr; i++) {
		struct nd_mapping *nd_mapping = &ndr_desc->nd_mapping[i];
		struct nfit_set_info_map *map = &info->mapping[i];
		struct nvdimm *nvdimm = nd_mapping->nvdimm;
		struct nfit_mem *nfit_mem = nvdimm_provider_data(nvdimm);
		struct acpi_nfit_memory_map *memdev = memdev_from_spa(acpi_desc,
				spa->range_index, i);

		if (!memdev || !nfit_mem->dcr) {
			dev_err(dev, "%s: failed to find DCR\n", __func__);
			return -ENODEV;
		}

		map->region_offset = memdev->region_offset;
		map->serial_number = nfit_mem->dcr->serial_number;
	}

	sort(&info->mapping[0], nr, sizeof(struct nfit_set_info_map),
			cmp_map, NULL);
	nd_set->cookie = nd_fletcher64(info, sizeof_nfit_set_info(nr), 0);
	ndr_desc->nd_set = nd_set;
	devm_kfree(dev, info);

	return 0;
}

static u64 to_interleave_offset(u64 offset, struct nfit_blk_mmio *mmio)
{
	struct acpi_nfit_interleave *idt = mmio->idt;
	u32 sub_line_offset, line_index, line_offset;
	u64 line_no, table_skip_count, table_offset;

	line_no = div_u64_rem(offset, mmio->line_size, &sub_line_offset);
	table_skip_count = div_u64_rem(line_no, mmio->num_lines, &line_index);
	line_offset = idt->line_offset[line_index]
		* mmio->line_size;
	table_offset = table_skip_count * mmio->table_size;

	return mmio->base_offset + line_offset + table_offset + sub_line_offset;
}

static void wmb_blk(struct nfit_blk *nfit_blk)
{

	if (nfit_blk->nvdimm_flush) {
		/*
		 * The first wmb() is needed to 'sfence' all previous writes
		 * such that they are architecturally visible for the platform
		 * buffer flush.  Note that we've already arranged for pmem
		 * writes to avoid the cache via arch_memcpy_to_pmem().  The
		 * final wmb() ensures ordering for the NVDIMM flush write.
		 */
		wmb();
		writeq(1, nfit_blk->nvdimm_flush);
		wmb();
	} else
		wmb_pmem();
}

static u32 read_blk_stat(struct nfit_blk *nfit_blk, unsigned int bw)
{
	struct nfit_blk_mmio *mmio = &nfit_blk->mmio[DCR];
	u64 offset = nfit_blk->stat_offset + mmio->size * bw;

	if (mmio->num_lines)
		offset = to_interleave_offset(offset, mmio);

<<<<<<< HEAD
	return readl(mmio->base + offset);
=======
	return readq(mmio->addr.base + offset);
>>>>>>> 004f1afb
}

static void write_blk_ctl(struct nfit_blk *nfit_blk, unsigned int bw,
		resource_size_t dpa, unsigned int len, unsigned int write)
{
	u64 cmd, offset;
	struct nfit_blk_mmio *mmio = &nfit_blk->mmio[DCR];

	enum {
		BCW_OFFSET_MASK = (1ULL << 48)-1,
		BCW_LEN_SHIFT = 48,
		BCW_LEN_MASK = (1ULL << 8) - 1,
		BCW_CMD_SHIFT = 56,
	};

	cmd = (dpa >> L1_CACHE_SHIFT) & BCW_OFFSET_MASK;
	len = len >> L1_CACHE_SHIFT;
	cmd |= ((u64) len & BCW_LEN_MASK) << BCW_LEN_SHIFT;
	cmd |= ((u64) write) << BCW_CMD_SHIFT;

	offset = nfit_blk->cmd_offset + mmio->size * bw;
	if (mmio->num_lines)
		offset = to_interleave_offset(offset, mmio);

	writeq(cmd, mmio->addr.base + offset);
	wmb_blk(nfit_blk);

	if (nfit_blk->dimm_flags & ND_BLK_DCR_LATCH)
		readq(mmio->addr.base + offset);
}

static int acpi_nfit_blk_single_io(struct nfit_blk *nfit_blk,
		resource_size_t dpa, void *iobuf, size_t len, int rw,
		unsigned int lane)
{
	struct nfit_blk_mmio *mmio = &nfit_blk->mmio[BDW];
	unsigned int copied = 0;
	u64 base_offset;
	int rc;

	base_offset = nfit_blk->bdw_offset + dpa % L1_CACHE_BYTES
		+ lane * mmio->size;
	write_blk_ctl(nfit_blk, lane, dpa, len, rw);
	while (len) {
		unsigned int c;
		u64 offset;

		if (mmio->num_lines) {
			u32 line_offset;

			offset = to_interleave_offset(base_offset + copied,
					mmio);
			div_u64_rem(offset, mmio->line_size, &line_offset);
			c = min_t(size_t, len, mmio->line_size - line_offset);
		} else {
			offset = base_offset + nfit_blk->bdw_offset;
			c = len;
		}

		if (rw)
			memcpy_to_pmem(mmio->addr.aperture + offset,
					iobuf + copied, c);
		else {
			if (nfit_blk->dimm_flags & ND_BLK_READ_FLUSH)
				mmio_flush_range((void __force *)
					mmio->addr.aperture + offset, c);

			memcpy_from_pmem(iobuf + copied,
					mmio->addr.aperture + offset, c);
		}

		copied += c;
		len -= c;
	}

	if (rw)
		wmb_blk(nfit_blk);

	rc = read_blk_stat(nfit_blk, lane) ? -EIO : 0;
	return rc;
}

static int acpi_nfit_blk_region_do_io(struct nd_blk_region *ndbr,
		resource_size_t dpa, void *iobuf, u64 len, int rw)
{
	struct nfit_blk *nfit_blk = nd_blk_region_provider_data(ndbr);
	struct nfit_blk_mmio *mmio = &nfit_blk->mmio[BDW];
	struct nd_region *nd_region = nfit_blk->nd_region;
	unsigned int lane, copied = 0;
	int rc = 0;

	lane = nd_region_acquire_lane(nd_region);
	while (len) {
		u64 c = min(len, mmio->size);

		rc = acpi_nfit_blk_single_io(nfit_blk, dpa + copied,
				iobuf + copied, c, rw, lane);
		if (rc)
			break;

		copied += c;
		len -= c;
	}
	nd_region_release_lane(nd_region, lane);

	return rc;
}

static void nfit_spa_mapping_release(struct kref *kref)
{
	struct nfit_spa_mapping *spa_map = to_spa_map(kref);
	struct acpi_nfit_system_address *spa = spa_map->spa;
	struct acpi_nfit_desc *acpi_desc = spa_map->acpi_desc;

	WARN_ON(!mutex_is_locked(&acpi_desc->spa_map_mutex));
	dev_dbg(acpi_desc->dev, "%s: SPA%d\n", __func__, spa->range_index);
	if (spa_map->type == SPA_MAP_APERTURE)
		memunmap((void __force *)spa_map->addr.aperture);
	else
		iounmap(spa_map->addr.base);
	release_mem_region(spa->address, spa->length);
	list_del(&spa_map->list);
	kfree(spa_map);
}

static struct nfit_spa_mapping *find_spa_mapping(
		struct acpi_nfit_desc *acpi_desc,
		struct acpi_nfit_system_address *spa)
{
	struct nfit_spa_mapping *spa_map;

	WARN_ON(!mutex_is_locked(&acpi_desc->spa_map_mutex));
	list_for_each_entry(spa_map, &acpi_desc->spa_maps, list)
		if (spa_map->spa == spa)
			return spa_map;

	return NULL;
}

static void nfit_spa_unmap(struct acpi_nfit_desc *acpi_desc,
		struct acpi_nfit_system_address *spa)
{
	struct nfit_spa_mapping *spa_map;

	mutex_lock(&acpi_desc->spa_map_mutex);
	spa_map = find_spa_mapping(acpi_desc, spa);

	if (spa_map)
		kref_put(&spa_map->kref, nfit_spa_mapping_release);
	mutex_unlock(&acpi_desc->spa_map_mutex);
}

static void __iomem *__nfit_spa_map(struct acpi_nfit_desc *acpi_desc,
		struct acpi_nfit_system_address *spa, enum spa_map_type type)
{
	resource_size_t start = spa->address;
	resource_size_t n = spa->length;
	struct nfit_spa_mapping *spa_map;
	struct resource *res;

	WARN_ON(!mutex_is_locked(&acpi_desc->spa_map_mutex));

	spa_map = find_spa_mapping(acpi_desc, spa);
	if (spa_map) {
		kref_get(&spa_map->kref);
		return spa_map->addr.base;
	}

	spa_map = kzalloc(sizeof(*spa_map), GFP_KERNEL);
	if (!spa_map)
		return NULL;

	INIT_LIST_HEAD(&spa_map->list);
	spa_map->spa = spa;
	kref_init(&spa_map->kref);
	spa_map->acpi_desc = acpi_desc;

	res = request_mem_region(start, n, dev_name(acpi_desc->dev));
	if (!res)
		goto err_mem;

	spa_map->type = type;
	if (type == SPA_MAP_APERTURE)
		spa_map->addr.aperture = (void __pmem *)memremap(start, n,
							ARCH_MEMREMAP_PMEM);
	else
		spa_map->addr.base = ioremap_nocache(start, n);


	if (!spa_map->addr.base)
		goto err_map;

	list_add_tail(&spa_map->list, &acpi_desc->spa_maps);
	return spa_map->addr.base;

 err_map:
	release_mem_region(start, n);
 err_mem:
	kfree(spa_map);
	return NULL;
}

/**
 * nfit_spa_map - interleave-aware managed-mappings of acpi_nfit_system_address ranges
 * @nvdimm_bus: NFIT-bus that provided the spa table entry
 * @nfit_spa: spa table to map
 * @type: aperture or control region
 *
 * In the case where block-data-window apertures and
 * dimm-control-regions are interleaved they will end up sharing a
 * single request_mem_region() + ioremap() for the address range.  In
 * the style of devm nfit_spa_map() mappings are automatically dropped
 * when all region devices referencing the same mapping are disabled /
 * unbound.
 */
static void __iomem *nfit_spa_map(struct acpi_nfit_desc *acpi_desc,
		struct acpi_nfit_system_address *spa, enum spa_map_type type)
{
	void __iomem *iomem;

	mutex_lock(&acpi_desc->spa_map_mutex);
	iomem = __nfit_spa_map(acpi_desc, spa, type);
	mutex_unlock(&acpi_desc->spa_map_mutex);

	return iomem;
}

static int nfit_blk_init_interleave(struct nfit_blk_mmio *mmio,
		struct acpi_nfit_interleave *idt, u16 interleave_ways)
{
	if (idt) {
		mmio->num_lines = idt->line_count;
		mmio->line_size = idt->line_size;
		if (interleave_ways == 0)
			return -ENXIO;
		mmio->table_size = mmio->num_lines * interleave_ways
			* mmio->line_size;
	}

	return 0;
}

static int acpi_nfit_blk_get_flags(struct nvdimm_bus_descriptor *nd_desc,
		struct nvdimm *nvdimm, struct nfit_blk *nfit_blk)
{
	struct nd_cmd_dimm_flags flags;
	int rc;

	memset(&flags, 0, sizeof(flags));
	rc = nd_desc->ndctl(nd_desc, nvdimm, ND_CMD_DIMM_FLAGS, &flags,
			sizeof(flags));

	if (rc >= 0 && flags.status == 0)
		nfit_blk->dimm_flags = flags.flags;
	else if (rc == -ENOTTY) {
		/* fall back to a conservative default */
		nfit_blk->dimm_flags = ND_BLK_DCR_LATCH | ND_BLK_READ_FLUSH;
		rc = 0;
	} else
		rc = -ENXIO;

	return rc;
}

static int acpi_nfit_blk_region_enable(struct nvdimm_bus *nvdimm_bus,
		struct device *dev)
{
	struct nvdimm_bus_descriptor *nd_desc = to_nd_desc(nvdimm_bus);
	struct acpi_nfit_desc *acpi_desc = to_acpi_desc(nd_desc);
	struct nd_blk_region *ndbr = to_nd_blk_region(dev);
	struct nfit_flush *nfit_flush;
	struct nfit_blk_mmio *mmio;
	struct nfit_blk *nfit_blk;
	struct nfit_mem *nfit_mem;
	struct nvdimm *nvdimm;
	int rc;

	nvdimm = nd_blk_region_to_dimm(ndbr);
	nfit_mem = nvdimm_provider_data(nvdimm);
	if (!nfit_mem || !nfit_mem->dcr || !nfit_mem->bdw) {
		dev_dbg(dev, "%s: missing%s%s%s\n", __func__,
				nfit_mem ? "" : " nfit_mem",
				(nfit_mem && nfit_mem->dcr) ? "" : " dcr",
				(nfit_mem && nfit_mem->bdw) ? "" : " bdw");
		return -ENXIO;
	}

	nfit_blk = devm_kzalloc(dev, sizeof(*nfit_blk), GFP_KERNEL);
	if (!nfit_blk)
		return -ENOMEM;
	nd_blk_region_set_provider_data(ndbr, nfit_blk);
	nfit_blk->nd_region = to_nd_region(dev);

	/* map block aperture memory */
	nfit_blk->bdw_offset = nfit_mem->bdw->offset;
	mmio = &nfit_blk->mmio[BDW];
	mmio->addr.base = nfit_spa_map(acpi_desc, nfit_mem->spa_bdw,
			SPA_MAP_APERTURE);
	if (!mmio->addr.base) {
		dev_dbg(dev, "%s: %s failed to map bdw\n", __func__,
				nvdimm_name(nvdimm));
		return -ENOMEM;
	}
	mmio->size = nfit_mem->bdw->size;
	mmio->base_offset = nfit_mem->memdev_bdw->region_offset;
	mmio->idt = nfit_mem->idt_bdw;
	mmio->spa = nfit_mem->spa_bdw;
	rc = nfit_blk_init_interleave(mmio, nfit_mem->idt_bdw,
			nfit_mem->memdev_bdw->interleave_ways);
	if (rc) {
		dev_dbg(dev, "%s: %s failed to init bdw interleave\n",
				__func__, nvdimm_name(nvdimm));
		return rc;
	}

	/* map block control memory */
	nfit_blk->cmd_offset = nfit_mem->dcr->command_offset;
	nfit_blk->stat_offset = nfit_mem->dcr->status_offset;
	mmio = &nfit_blk->mmio[DCR];
	mmio->addr.base = nfit_spa_map(acpi_desc, nfit_mem->spa_dcr,
			SPA_MAP_CONTROL);
	if (!mmio->addr.base) {
		dev_dbg(dev, "%s: %s failed to map dcr\n", __func__,
				nvdimm_name(nvdimm));
		return -ENOMEM;
	}
	mmio->size = nfit_mem->dcr->window_size;
	mmio->base_offset = nfit_mem->memdev_dcr->region_offset;
	mmio->idt = nfit_mem->idt_dcr;
	mmio->spa = nfit_mem->spa_dcr;
	rc = nfit_blk_init_interleave(mmio, nfit_mem->idt_dcr,
			nfit_mem->memdev_dcr->interleave_ways);
	if (rc) {
		dev_dbg(dev, "%s: %s failed to init dcr interleave\n",
				__func__, nvdimm_name(nvdimm));
		return rc;
	}

	rc = acpi_nfit_blk_get_flags(nd_desc, nvdimm, nfit_blk);
	if (rc < 0) {
		dev_dbg(dev, "%s: %s failed get DIMM flags\n",
				__func__, nvdimm_name(nvdimm));
		return rc;
	}

	nfit_flush = nfit_mem->nfit_flush;
	if (nfit_flush && nfit_flush->flush->hint_count != 0) {
		nfit_blk->nvdimm_flush = devm_ioremap_nocache(dev,
				nfit_flush->flush->hint_address[0], 8);
		if (!nfit_blk->nvdimm_flush)
			return -ENOMEM;
	}

	if (!arch_has_wmb_pmem() && !nfit_blk->nvdimm_flush)
		dev_warn(dev, "unable to guarantee persistence of writes\n");

	if (mmio->line_size == 0)
		return 0;

	if ((u32) nfit_blk->cmd_offset % mmio->line_size
			+ 8 > mmio->line_size) {
		dev_dbg(dev, "cmd_offset crosses interleave boundary\n");
		return -ENXIO;
	} else if ((u32) nfit_blk->stat_offset % mmio->line_size
			+ 8 > mmio->line_size) {
		dev_dbg(dev, "stat_offset crosses interleave boundary\n");
		return -ENXIO;
	}

	return 0;
}

static void acpi_nfit_blk_region_disable(struct nvdimm_bus *nvdimm_bus,
		struct device *dev)
{
	struct nvdimm_bus_descriptor *nd_desc = to_nd_desc(nvdimm_bus);
	struct acpi_nfit_desc *acpi_desc = to_acpi_desc(nd_desc);
	struct nd_blk_region *ndbr = to_nd_blk_region(dev);
	struct nfit_blk *nfit_blk = nd_blk_region_provider_data(ndbr);
	int i;

	if (!nfit_blk)
		return; /* never enabled */

	/* auto-free BLK spa mappings */
	for (i = 0; i < 2; i++) {
		struct nfit_blk_mmio *mmio = &nfit_blk->mmio[i];

		if (mmio->addr.base)
			nfit_spa_unmap(acpi_desc, mmio->spa);
	}
	nd_blk_region_set_provider_data(ndbr, NULL);
	/* devm will free nfit_blk */
}

static int acpi_nfit_init_mapping(struct acpi_nfit_desc *acpi_desc,
		struct nd_mapping *nd_mapping, struct nd_region_desc *ndr_desc,
		struct acpi_nfit_memory_map *memdev,
		struct acpi_nfit_system_address *spa)
{
	struct nvdimm *nvdimm = acpi_nfit_dimm_by_handle(acpi_desc,
			memdev->device_handle);
	struct nd_blk_region_desc *ndbr_desc;
	struct nfit_mem *nfit_mem;
	int blk_valid = 0;

	if (!nvdimm) {
		dev_err(acpi_desc->dev, "spa%d dimm: %#x not found\n",
				spa->range_index, memdev->device_handle);
		return -ENODEV;
	}

	nd_mapping->nvdimm = nvdimm;
	switch (nfit_spa_type(spa)) {
	case NFIT_SPA_PM:
	case NFIT_SPA_VOLATILE:
		nd_mapping->start = memdev->address;
		nd_mapping->size = memdev->region_size;
		break;
	case NFIT_SPA_DCR:
		nfit_mem = nvdimm_provider_data(nvdimm);
		if (!nfit_mem || !nfit_mem->bdw) {
			dev_dbg(acpi_desc->dev, "spa%d %s missing bdw\n",
					spa->range_index, nvdimm_name(nvdimm));
		} else {
			nd_mapping->size = nfit_mem->bdw->capacity;
			nd_mapping->start = nfit_mem->bdw->start_address;
			ndr_desc->num_lanes = nfit_mem->bdw->windows;
			blk_valid = 1;
		}

		ndr_desc->nd_mapping = nd_mapping;
		ndr_desc->num_mappings = blk_valid;
		ndbr_desc = to_blk_region_desc(ndr_desc);
		ndbr_desc->enable = acpi_nfit_blk_region_enable;
		ndbr_desc->disable = acpi_nfit_blk_region_disable;
		ndbr_desc->do_io = acpi_desc->blk_do_io;
		if (!nvdimm_blk_region_create(acpi_desc->nvdimm_bus, ndr_desc))
			return -ENOMEM;
		break;
	}

	return 0;
}

static int acpi_nfit_register_region(struct acpi_nfit_desc *acpi_desc,
		struct nfit_spa *nfit_spa)
{
	static struct nd_mapping nd_mappings[ND_MAX_MAPPINGS];
	struct acpi_nfit_system_address *spa = nfit_spa->spa;
	struct nd_blk_region_desc ndbr_desc;
	struct nd_region_desc *ndr_desc;
	struct nfit_memdev *nfit_memdev;
	struct nvdimm_bus *nvdimm_bus;
	struct resource res;
	int count = 0, rc;

	if (spa->range_index == 0) {
		dev_dbg(acpi_desc->dev, "%s: detected invalid spa index\n",
				__func__);
		return 0;
	}

	memset(&res, 0, sizeof(res));
	memset(&nd_mappings, 0, sizeof(nd_mappings));
	memset(&ndbr_desc, 0, sizeof(ndbr_desc));
	res.start = spa->address;
	res.end = res.start + spa->length - 1;
	ndr_desc = &ndbr_desc.ndr_desc;
	ndr_desc->res = &res;
	ndr_desc->provider_data = nfit_spa;
	ndr_desc->attr_groups = acpi_nfit_region_attribute_groups;
	if (spa->flags & ACPI_NFIT_PROXIMITY_VALID)
		ndr_desc->numa_node = acpi_map_pxm_to_online_node(
						spa->proximity_domain);
	else
		ndr_desc->numa_node = NUMA_NO_NODE;

	list_for_each_entry(nfit_memdev, &acpi_desc->memdevs, list) {
		struct acpi_nfit_memory_map *memdev = nfit_memdev->memdev;
		struct nd_mapping *nd_mapping;

		if (memdev->range_index != spa->range_index)
			continue;
		if (count >= ND_MAX_MAPPINGS) {
			dev_err(acpi_desc->dev, "spa%d exceeds max mappings %d\n",
					spa->range_index, ND_MAX_MAPPINGS);
			return -ENXIO;
		}
		nd_mapping = &nd_mappings[count++];
		rc = acpi_nfit_init_mapping(acpi_desc, nd_mapping, ndr_desc,
				memdev, spa);
		if (rc)
			return rc;
	}

	ndr_desc->nd_mapping = nd_mappings;
	ndr_desc->num_mappings = count;
	rc = acpi_nfit_init_interleave_set(acpi_desc, ndr_desc, spa);
	if (rc)
		return rc;

	nvdimm_bus = acpi_desc->nvdimm_bus;
	if (nfit_spa_type(spa) == NFIT_SPA_PM) {
		if (!nvdimm_pmem_region_create(nvdimm_bus, ndr_desc))
			return -ENOMEM;
	} else if (nfit_spa_type(spa) == NFIT_SPA_VOLATILE) {
		if (!nvdimm_volatile_region_create(nvdimm_bus, ndr_desc))
			return -ENOMEM;
	}
	return 0;
}

static int acpi_nfit_register_regions(struct acpi_nfit_desc *acpi_desc)
{
	struct nfit_spa *nfit_spa;

	list_for_each_entry(nfit_spa, &acpi_desc->spas, list) {
		int rc = acpi_nfit_register_region(acpi_desc, nfit_spa);

		if (rc)
			return rc;
	}
	return 0;
}

int acpi_nfit_init(struct acpi_nfit_desc *acpi_desc, acpi_size sz)
{
	struct device *dev = acpi_desc->dev;
	const void *end;
	u8 *data;
	int rc;

	INIT_LIST_HEAD(&acpi_desc->spa_maps);
	INIT_LIST_HEAD(&acpi_desc->spas);
	INIT_LIST_HEAD(&acpi_desc->dcrs);
	INIT_LIST_HEAD(&acpi_desc->bdws);
	INIT_LIST_HEAD(&acpi_desc->idts);
	INIT_LIST_HEAD(&acpi_desc->flushes);
	INIT_LIST_HEAD(&acpi_desc->memdevs);
	INIT_LIST_HEAD(&acpi_desc->dimms);
	mutex_init(&acpi_desc->spa_map_mutex);

	data = (u8 *) acpi_desc->nfit;
	end = data + sz;
	data += sizeof(struct acpi_table_nfit);
	while (!IS_ERR_OR_NULL(data))
		data = add_table(acpi_desc, data, end);

	if (IS_ERR(data)) {
		dev_dbg(dev, "%s: nfit table parsing error: %ld\n", __func__,
				PTR_ERR(data));
		return PTR_ERR(data);
	}

	if (nfit_mem_init(acpi_desc) != 0)
		return -ENOMEM;

	acpi_nfit_init_dsms(acpi_desc);

	rc = acpi_nfit_register_dimms(acpi_desc);
	if (rc)
		return rc;

	return acpi_nfit_register_regions(acpi_desc);
}
EXPORT_SYMBOL_GPL(acpi_nfit_init);

static int acpi_nfit_add(struct acpi_device *adev)
{
	struct nvdimm_bus_descriptor *nd_desc;
	struct acpi_nfit_desc *acpi_desc;
	struct device *dev = &adev->dev;
	struct acpi_table_header *tbl;
	acpi_status status = AE_OK;
	acpi_size sz;
	int rc;

	status = acpi_get_table_with_size("NFIT", 0, &tbl, &sz);
	if (ACPI_FAILURE(status)) {
		dev_err(dev, "failed to find NFIT\n");
		return -ENXIO;
	}

	acpi_desc = devm_kzalloc(dev, sizeof(*acpi_desc), GFP_KERNEL);
	if (!acpi_desc)
		return -ENOMEM;

	dev_set_drvdata(dev, acpi_desc);
	acpi_desc->dev = dev;
	acpi_desc->nfit = (struct acpi_table_nfit *) tbl;
	acpi_desc->blk_do_io = acpi_nfit_blk_region_do_io;
	nd_desc = &acpi_desc->nd_desc;
	nd_desc->provider_name = "ACPI.NFIT";
	nd_desc->ndctl = acpi_nfit_ctl;
	nd_desc->attr_groups = acpi_nfit_attribute_groups;

	acpi_desc->nvdimm_bus = nvdimm_bus_register(dev, nd_desc);
	if (!acpi_desc->nvdimm_bus)
		return -ENXIO;

	rc = acpi_nfit_init(acpi_desc, sz);
	if (rc) {
		nvdimm_bus_unregister(acpi_desc->nvdimm_bus);
		return rc;
	}
	return 0;
}

static int acpi_nfit_remove(struct acpi_device *adev)
{
	struct acpi_nfit_desc *acpi_desc = dev_get_drvdata(&adev->dev);

	nvdimm_bus_unregister(acpi_desc->nvdimm_bus);
	return 0;
}

static const struct acpi_device_id acpi_nfit_ids[] = {
	{ "ACPI0012", 0 },
	{ "", 0 },
};
MODULE_DEVICE_TABLE(acpi, acpi_nfit_ids);

static struct acpi_driver acpi_nfit_driver = {
	.name = KBUILD_MODNAME,
	.ids = acpi_nfit_ids,
	.ops = {
		.add = acpi_nfit_add,
		.remove = acpi_nfit_remove,
	},
};

static __init int nfit_init(void)
{
	BUILD_BUG_ON(sizeof(struct acpi_table_nfit) != 40);
	BUILD_BUG_ON(sizeof(struct acpi_nfit_system_address) != 56);
	BUILD_BUG_ON(sizeof(struct acpi_nfit_memory_map) != 48);
	BUILD_BUG_ON(sizeof(struct acpi_nfit_interleave) != 20);
	BUILD_BUG_ON(sizeof(struct acpi_nfit_smbios) != 9);
	BUILD_BUG_ON(sizeof(struct acpi_nfit_control_region) != 80);
	BUILD_BUG_ON(sizeof(struct acpi_nfit_data_region) != 40);

	acpi_str_to_uuid(UUID_VOLATILE_MEMORY, nfit_uuid[NFIT_SPA_VOLATILE]);
	acpi_str_to_uuid(UUID_PERSISTENT_MEMORY, nfit_uuid[NFIT_SPA_PM]);
	acpi_str_to_uuid(UUID_CONTROL_REGION, nfit_uuid[NFIT_SPA_DCR]);
	acpi_str_to_uuid(UUID_DATA_REGION, nfit_uuid[NFIT_SPA_BDW]);
	acpi_str_to_uuid(UUID_VOLATILE_VIRTUAL_DISK, nfit_uuid[NFIT_SPA_VDISK]);
	acpi_str_to_uuid(UUID_VOLATILE_VIRTUAL_CD, nfit_uuid[NFIT_SPA_VCD]);
	acpi_str_to_uuid(UUID_PERSISTENT_VIRTUAL_DISK, nfit_uuid[NFIT_SPA_PDISK]);
	acpi_str_to_uuid(UUID_PERSISTENT_VIRTUAL_CD, nfit_uuid[NFIT_SPA_PCD]);
	acpi_str_to_uuid(UUID_NFIT_BUS, nfit_uuid[NFIT_DEV_BUS]);
	acpi_str_to_uuid(UUID_NFIT_DIMM, nfit_uuid[NFIT_DEV_DIMM]);

	return acpi_bus_register_driver(&acpi_nfit_driver);
}

static __exit void nfit_exit(void)
{
	acpi_bus_unregister_driver(&acpi_nfit_driver);
}

module_init(nfit_init);
module_exit(nfit_exit);
MODULE_LICENSE("GPL v2");
MODULE_AUTHOR("Intel Corporation");<|MERGE_RESOLUTION|>--- conflicted
+++ resolved
@@ -1018,11 +1018,7 @@
 	if (mmio->num_lines)
 		offset = to_interleave_offset(offset, mmio);
 
-<<<<<<< HEAD
-	return readl(mmio->base + offset);
-=======
-	return readq(mmio->addr.base + offset);
->>>>>>> 004f1afb
+	return readl(mmio->addr.base + offset);
 }
 
 static void write_blk_ctl(struct nfit_blk *nfit_blk, unsigned int bw,
