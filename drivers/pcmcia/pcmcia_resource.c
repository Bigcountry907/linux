--- conflicted
+++ resolved
@@ -302,16 +302,10 @@
 	/* We only allow changing Vpp1 and Vpp2 to the same value */
 	if ((mod->Attributes & CONF_VPP1_CHANGE_VALID) &&
 	    (mod->Attributes & CONF_VPP2_CHANGE_VALID)) {
-<<<<<<< HEAD
-		if (mod->Vpp1 != mod->Vpp2)
-			ds_dbg(s, 0, "Vpp1 and Vpp2 must be the same\n");
-			return -EINVAL;
-=======
 		if (mod->Vpp1 != mod->Vpp2) {
 			ds_dbg(s, 0, "Vpp1 and Vpp2 must be the same\n");
 			return -EINVAL;
 		}
->>>>>>> c07f62e5
 		s->socket.Vpp = mod->Vpp1;
 		if (s->ops->set_socket(s, &s->socket)) {
 			dev_printk(KERN_WARNING, &s->dev,
