/*
	Copyright (C) 2004 - 2009 Ivo van Doorn <IvDoorn@gmail.com>
	<http://rt2x00.serialmonkey.com>

	This program is free software; you can redistribute it and/or modify
	it under the terms of the GNU General Public License as published by
	the Free Software Foundation; either version 2 of the License, or
	(at your option) any later version.

	This program is distributed in the hope that it will be useful,
	but WITHOUT ANY WARRANTY; without even the implied warranty of
	MERCHANTABILITY or FITNESS FOR A PARTICULAR PURPOSE. See the
	GNU General Public License for more details.

	You should have received a copy of the GNU General Public License
	along with this program; if not, write to the
	Free Software Foundation, Inc.,
	59 Temple Place - Suite 330, Boston, MA 02111-1307, USA.
 */

/*
	Module: rt2500pci
	Abstract: rt2500pci device specific routines.
	Supported chipsets: RT2560.
 */

#include <linux/delay.h>
#include <linux/etherdevice.h>
#include <linux/init.h>
#include <linux/kernel.h>
#include <linux/module.h>
#include <linux/pci.h>
#include <linux/eeprom_93cx6.h>
#include <linux/slab.h>

#include "rt2x00.h"
#include "rt2x00pci.h"
#include "rt2500pci.h"

/*
 * Register access.
 * All access to the CSR registers will go through the methods
 * rt2x00pci_register_read and rt2x00pci_register_write.
 * BBP and RF register require indirect register access,
 * and use the CSR registers BBPCSR and RFCSR to achieve this.
 * These indirect registers work with busy bits,
 * and we will try maximal REGISTER_BUSY_COUNT times to access
 * the register while taking a REGISTER_BUSY_DELAY us delay
 * between each attampt. When the busy bit is still set at that time,
 * the access attempt is considered to have failed,
 * and we will print an error.
 */
#define WAIT_FOR_BBP(__dev, __reg) \
	rt2x00pci_regbusy_read((__dev), BBPCSR, BBPCSR_BUSY, (__reg))
#define WAIT_FOR_RF(__dev, __reg) \
	rt2x00pci_regbusy_read((__dev), RFCSR, RFCSR_BUSY, (__reg))

static void rt2500pci_bbp_write(struct rt2x00_dev *rt2x00dev,
				const unsigned int word, const u8 value)
{
	u32 reg;

	mutex_lock(&rt2x00dev->csr_mutex);

	/*
	 * Wait until the BBP becomes available, afterwards we
	 * can safely write the new data into the register.
	 */
	if (WAIT_FOR_BBP(rt2x00dev, &reg)) {
		reg = 0;
		rt2x00_set_field32(&reg, BBPCSR_VALUE, value);
		rt2x00_set_field32(&reg, BBPCSR_REGNUM, word);
		rt2x00_set_field32(&reg, BBPCSR_BUSY, 1);
		rt2x00_set_field32(&reg, BBPCSR_WRITE_CONTROL, 1);

		rt2x00pci_register_write(rt2x00dev, BBPCSR, reg);
	}

	mutex_unlock(&rt2x00dev->csr_mutex);
}

static void rt2500pci_bbp_read(struct rt2x00_dev *rt2x00dev,
			       const unsigned int word, u8 *value)
{
	u32 reg;

	mutex_lock(&rt2x00dev->csr_mutex);

	/*
	 * Wait until the BBP becomes available, afterwards we
	 * can safely write the read request into the register.
	 * After the data has been written, we wait until hardware
	 * returns the correct value, if at any time the register
	 * doesn't become available in time, reg will be 0xffffffff
	 * which means we return 0xff to the caller.
	 */
	if (WAIT_FOR_BBP(rt2x00dev, &reg)) {
		reg = 0;
		rt2x00_set_field32(&reg, BBPCSR_REGNUM, word);
		rt2x00_set_field32(&reg, BBPCSR_BUSY, 1);
		rt2x00_set_field32(&reg, BBPCSR_WRITE_CONTROL, 0);

		rt2x00pci_register_write(rt2x00dev, BBPCSR, reg);

		WAIT_FOR_BBP(rt2x00dev, &reg);
	}

	*value = rt2x00_get_field32(reg, BBPCSR_VALUE);

	mutex_unlock(&rt2x00dev->csr_mutex);
}

static void rt2500pci_rf_write(struct rt2x00_dev *rt2x00dev,
			       const unsigned int word, const u32 value)
{
	u32 reg;

	mutex_lock(&rt2x00dev->csr_mutex);

	/*
	 * Wait until the RF becomes available, afterwards we
	 * can safely write the new data into the register.
	 */
	if (WAIT_FOR_RF(rt2x00dev, &reg)) {
		reg = 0;
		rt2x00_set_field32(&reg, RFCSR_VALUE, value);
		rt2x00_set_field32(&reg, RFCSR_NUMBER_OF_BITS, 20);
		rt2x00_set_field32(&reg, RFCSR_IF_SELECT, 0);
		rt2x00_set_field32(&reg, RFCSR_BUSY, 1);

		rt2x00pci_register_write(rt2x00dev, RFCSR, reg);
		rt2x00_rf_write(rt2x00dev, word, value);
	}

	mutex_unlock(&rt2x00dev->csr_mutex);
}

static void rt2500pci_eepromregister_read(struct eeprom_93cx6 *eeprom)
{
	struct rt2x00_dev *rt2x00dev = eeprom->data;
	u32 reg;

	rt2x00pci_register_read(rt2x00dev, CSR21, &reg);

	eeprom->reg_data_in = !!rt2x00_get_field32(reg, CSR21_EEPROM_DATA_IN);
	eeprom->reg_data_out = !!rt2x00_get_field32(reg, CSR21_EEPROM_DATA_OUT);
	eeprom->reg_data_clock =
	    !!rt2x00_get_field32(reg, CSR21_EEPROM_DATA_CLOCK);
	eeprom->reg_chip_select =
	    !!rt2x00_get_field32(reg, CSR21_EEPROM_CHIP_SELECT);
}

static void rt2500pci_eepromregister_write(struct eeprom_93cx6 *eeprom)
{
	struct rt2x00_dev *rt2x00dev = eeprom->data;
	u32 reg = 0;

	rt2x00_set_field32(&reg, CSR21_EEPROM_DATA_IN, !!eeprom->reg_data_in);
	rt2x00_set_field32(&reg, CSR21_EEPROM_DATA_OUT, !!eeprom->reg_data_out);
	rt2x00_set_field32(&reg, CSR21_EEPROM_DATA_CLOCK,
			   !!eeprom->reg_data_clock);
	rt2x00_set_field32(&reg, CSR21_EEPROM_CHIP_SELECT,
			   !!eeprom->reg_chip_select);

	rt2x00pci_register_write(rt2x00dev, CSR21, reg);
}

#ifdef CONFIG_RT2X00_LIB_DEBUGFS
static const struct rt2x00debug rt2500pci_rt2x00debug = {
	.owner	= THIS_MODULE,
	.csr	= {
		.read		= rt2x00pci_register_read,
		.write		= rt2x00pci_register_write,
		.flags		= RT2X00DEBUGFS_OFFSET,
		.word_base	= CSR_REG_BASE,
		.word_size	= sizeof(u32),
		.word_count	= CSR_REG_SIZE / sizeof(u32),
	},
	.eeprom	= {
		.read		= rt2x00_eeprom_read,
		.write		= rt2x00_eeprom_write,
		.word_base	= EEPROM_BASE,
		.word_size	= sizeof(u16),
		.word_count	= EEPROM_SIZE / sizeof(u16),
	},
	.bbp	= {
		.read		= rt2500pci_bbp_read,
		.write		= rt2500pci_bbp_write,
		.word_base	= BBP_BASE,
		.word_size	= sizeof(u8),
		.word_count	= BBP_SIZE / sizeof(u8),
	},
	.rf	= {
		.read		= rt2x00_rf_read,
		.write		= rt2500pci_rf_write,
		.word_base	= RF_BASE,
		.word_size	= sizeof(u32),
		.word_count	= RF_SIZE / sizeof(u32),
	},
};
#endif /* CONFIG_RT2X00_LIB_DEBUGFS */

static int rt2500pci_rfkill_poll(struct rt2x00_dev *rt2x00dev)
{
	u32 reg;

	rt2x00pci_register_read(rt2x00dev, GPIOCSR, &reg);
	return rt2x00_get_field32(reg, GPIOCSR_BIT0);
}

#ifdef CONFIG_RT2X00_LIB_LEDS
static void rt2500pci_brightness_set(struct led_classdev *led_cdev,
				     enum led_brightness brightness)
{
	struct rt2x00_led *led =
	    container_of(led_cdev, struct rt2x00_led, led_dev);
	unsigned int enabled = brightness != LED_OFF;
	u32 reg;

	rt2x00pci_register_read(led->rt2x00dev, LEDCSR, &reg);

	if (led->type == LED_TYPE_RADIO || led->type == LED_TYPE_ASSOC)
		rt2x00_set_field32(&reg, LEDCSR_LINK, enabled);
	else if (led->type == LED_TYPE_ACTIVITY)
		rt2x00_set_field32(&reg, LEDCSR_ACTIVITY, enabled);

	rt2x00pci_register_write(led->rt2x00dev, LEDCSR, reg);
}

static int rt2500pci_blink_set(struct led_classdev *led_cdev,
			       unsigned long *delay_on,
			       unsigned long *delay_off)
{
	struct rt2x00_led *led =
	    container_of(led_cdev, struct rt2x00_led, led_dev);
	u32 reg;

	rt2x00pci_register_read(led->rt2x00dev, LEDCSR, &reg);
	rt2x00_set_field32(&reg, LEDCSR_ON_PERIOD, *delay_on);
	rt2x00_set_field32(&reg, LEDCSR_OFF_PERIOD, *delay_off);
	rt2x00pci_register_write(led->rt2x00dev, LEDCSR, reg);

	return 0;
}

static void rt2500pci_init_led(struct rt2x00_dev *rt2x00dev,
			       struct rt2x00_led *led,
			       enum led_type type)
{
	led->rt2x00dev = rt2x00dev;
	led->type = type;
	led->led_dev.brightness_set = rt2500pci_brightness_set;
	led->led_dev.blink_set = rt2500pci_blink_set;
	led->flags = LED_INITIALIZED;
}
#endif /* CONFIG_RT2X00_LIB_LEDS */

/*
 * Configuration handlers.
 */
static void rt2500pci_config_filter(struct rt2x00_dev *rt2x00dev,
				    const unsigned int filter_flags)
{
	u32 reg;

	/*
	 * Start configuration steps.
	 * Note that the version error will always be dropped
	 * and broadcast frames will always be accepted since
	 * there is no filter for it at this time.
	 */
	rt2x00pci_register_read(rt2x00dev, RXCSR0, &reg);
	rt2x00_set_field32(&reg, RXCSR0_DROP_CRC,
			   !(filter_flags & FIF_FCSFAIL));
	rt2x00_set_field32(&reg, RXCSR0_DROP_PHYSICAL,
			   !(filter_flags & FIF_PLCPFAIL));
	rt2x00_set_field32(&reg, RXCSR0_DROP_CONTROL,
			   !(filter_flags & FIF_CONTROL));
	rt2x00_set_field32(&reg, RXCSR0_DROP_NOT_TO_ME,
			   !(filter_flags & FIF_PROMISC_IN_BSS));
	rt2x00_set_field32(&reg, RXCSR0_DROP_TODS,
			   !(filter_flags & FIF_PROMISC_IN_BSS) &&
			   !rt2x00dev->intf_ap_count);
	rt2x00_set_field32(&reg, RXCSR0_DROP_VERSION_ERROR, 1);
	rt2x00_set_field32(&reg, RXCSR0_DROP_MCAST,
			   !(filter_flags & FIF_ALLMULTI));
	rt2x00_set_field32(&reg, RXCSR0_DROP_BCAST, 0);
	rt2x00pci_register_write(rt2x00dev, RXCSR0, reg);
}

static void rt2500pci_config_intf(struct rt2x00_dev *rt2x00dev,
				  struct rt2x00_intf *intf,
				  struct rt2x00intf_conf *conf,
				  const unsigned int flags)
{
	struct data_queue *queue = rt2x00dev->bcn;
	unsigned int bcn_preload;
	u32 reg;

	if (flags & CONFIG_UPDATE_TYPE) {
		/*
		 * Enable beacon config
		 */
		bcn_preload = PREAMBLE + GET_DURATION(IEEE80211_HEADER, 20);
		rt2x00pci_register_read(rt2x00dev, BCNCSR1, &reg);
		rt2x00_set_field32(&reg, BCNCSR1_PRELOAD, bcn_preload);
		rt2x00_set_field32(&reg, BCNCSR1_BEACON_CWMIN, queue->cw_min);
		rt2x00pci_register_write(rt2x00dev, BCNCSR1, reg);

		/*
		 * Enable synchronisation.
		 */
		rt2x00pci_register_read(rt2x00dev, CSR14, &reg);
		rt2x00_set_field32(&reg, CSR14_TSF_SYNC, conf->sync);
		rt2x00pci_register_write(rt2x00dev, CSR14, reg);
	}

	if (flags & CONFIG_UPDATE_MAC)
		rt2x00pci_register_multiwrite(rt2x00dev, CSR3,
					      conf->mac, sizeof(conf->mac));

	if (flags & CONFIG_UPDATE_BSSID)
		rt2x00pci_register_multiwrite(rt2x00dev, CSR5,
					      conf->bssid, sizeof(conf->bssid));
}

static void rt2500pci_config_erp(struct rt2x00_dev *rt2x00dev,
				 struct rt2x00lib_erp *erp,
				 u32 changed)
{
	int preamble_mask;
	u32 reg;

	/*
	 * When short preamble is enabled, we should set bit 0x08
	 */
	if (changed & BSS_CHANGED_ERP_PREAMBLE) {
		preamble_mask = erp->short_preamble << 3;

		rt2x00pci_register_read(rt2x00dev, TXCSR1, &reg);
		rt2x00_set_field32(&reg, TXCSR1_ACK_TIMEOUT, 0x162);
		rt2x00_set_field32(&reg, TXCSR1_ACK_CONSUME_TIME, 0xa2);
		rt2x00_set_field32(&reg, TXCSR1_TSF_OFFSET, IEEE80211_HEADER);
		rt2x00_set_field32(&reg, TXCSR1_AUTORESPONDER, 1);
		rt2x00pci_register_write(rt2x00dev, TXCSR1, reg);

		rt2x00pci_register_read(rt2x00dev, ARCSR2, &reg);
		rt2x00_set_field32(&reg, ARCSR2_SIGNAL, 0x00);
		rt2x00_set_field32(&reg, ARCSR2_SERVICE, 0x04);
		rt2x00_set_field32(&reg, ARCSR2_LENGTH,
				   GET_DURATION(ACK_SIZE, 10));
		rt2x00pci_register_write(rt2x00dev, ARCSR2, reg);

		rt2x00pci_register_read(rt2x00dev, ARCSR3, &reg);
		rt2x00_set_field32(&reg, ARCSR3_SIGNAL, 0x01 | preamble_mask);
		rt2x00_set_field32(&reg, ARCSR3_SERVICE, 0x04);
		rt2x00_set_field32(&reg, ARCSR2_LENGTH,
				   GET_DURATION(ACK_SIZE, 20));
		rt2x00pci_register_write(rt2x00dev, ARCSR3, reg);

		rt2x00pci_register_read(rt2x00dev, ARCSR4, &reg);
		rt2x00_set_field32(&reg, ARCSR4_SIGNAL, 0x02 | preamble_mask);
		rt2x00_set_field32(&reg, ARCSR4_SERVICE, 0x04);
		rt2x00_set_field32(&reg, ARCSR2_LENGTH,
				   GET_DURATION(ACK_SIZE, 55));
		rt2x00pci_register_write(rt2x00dev, ARCSR4, reg);

		rt2x00pci_register_read(rt2x00dev, ARCSR5, &reg);
		rt2x00_set_field32(&reg, ARCSR5_SIGNAL, 0x03 | preamble_mask);
		rt2x00_set_field32(&reg, ARCSR5_SERVICE, 0x84);
		rt2x00_set_field32(&reg, ARCSR2_LENGTH,
				   GET_DURATION(ACK_SIZE, 110));
		rt2x00pci_register_write(rt2x00dev, ARCSR5, reg);
	}

	if (changed & BSS_CHANGED_BASIC_RATES)
		rt2x00pci_register_write(rt2x00dev, ARCSR1, erp->basic_rates);

	if (changed & BSS_CHANGED_ERP_SLOT) {
		rt2x00pci_register_read(rt2x00dev, CSR11, &reg);
		rt2x00_set_field32(&reg, CSR11_SLOT_TIME, erp->slot_time);
		rt2x00pci_register_write(rt2x00dev, CSR11, reg);

		rt2x00pci_register_read(rt2x00dev, CSR18, &reg);
		rt2x00_set_field32(&reg, CSR18_SIFS, erp->sifs);
		rt2x00_set_field32(&reg, CSR18_PIFS, erp->pifs);
		rt2x00pci_register_write(rt2x00dev, CSR18, reg);

		rt2x00pci_register_read(rt2x00dev, CSR19, &reg);
		rt2x00_set_field32(&reg, CSR19_DIFS, erp->difs);
		rt2x00_set_field32(&reg, CSR19_EIFS, erp->eifs);
		rt2x00pci_register_write(rt2x00dev, CSR19, reg);
	}

	if (changed & BSS_CHANGED_BEACON_INT) {
		rt2x00pci_register_read(rt2x00dev, CSR12, &reg);
		rt2x00_set_field32(&reg, CSR12_BEACON_INTERVAL,
				   erp->beacon_int * 16);
		rt2x00_set_field32(&reg, CSR12_CFP_MAX_DURATION,
				   erp->beacon_int * 16);
		rt2x00pci_register_write(rt2x00dev, CSR12, reg);
	}

}

static void rt2500pci_config_ant(struct rt2x00_dev *rt2x00dev,
				 struct antenna_setup *ant)
{
	u32 reg;
	u8 r14;
	u8 r2;

	/*
	 * We should never come here because rt2x00lib is supposed
	 * to catch this and send us the correct antenna explicitely.
	 */
	BUG_ON(ant->rx == ANTENNA_SW_DIVERSITY ||
	       ant->tx == ANTENNA_SW_DIVERSITY);

	rt2x00pci_register_read(rt2x00dev, BBPCSR1, &reg);
	rt2500pci_bbp_read(rt2x00dev, 14, &r14);
	rt2500pci_bbp_read(rt2x00dev, 2, &r2);

	/*
	 * Configure the TX antenna.
	 */
	switch (ant->tx) {
	case ANTENNA_A:
		rt2x00_set_field8(&r2, BBP_R2_TX_ANTENNA, 0);
		rt2x00_set_field32(&reg, BBPCSR1_CCK, 0);
		rt2x00_set_field32(&reg, BBPCSR1_OFDM, 0);
		break;
	case ANTENNA_B:
	default:
		rt2x00_set_field8(&r2, BBP_R2_TX_ANTENNA, 2);
		rt2x00_set_field32(&reg, BBPCSR1_CCK, 2);
		rt2x00_set_field32(&reg, BBPCSR1_OFDM, 2);
		break;
	}

	/*
	 * Configure the RX antenna.
	 */
	switch (ant->rx) {
	case ANTENNA_A:
		rt2x00_set_field8(&r14, BBP_R14_RX_ANTENNA, 0);
		break;
	case ANTENNA_B:
	default:
		rt2x00_set_field8(&r14, BBP_R14_RX_ANTENNA, 2);
		break;
	}

	/*
	 * RT2525E and RT5222 need to flip TX I/Q
	 */
	if (rt2x00_rf(rt2x00dev, RF2525E) || rt2x00_rf(rt2x00dev, RF5222)) {
		rt2x00_set_field8(&r2, BBP_R2_TX_IQ_FLIP, 1);
		rt2x00_set_field32(&reg, BBPCSR1_CCK_FLIP, 1);
		rt2x00_set_field32(&reg, BBPCSR1_OFDM_FLIP, 1);

		/*
		 * RT2525E does not need RX I/Q Flip.
		 */
		if (rt2x00_rf(rt2x00dev, RF2525E))
			rt2x00_set_field8(&r14, BBP_R14_RX_IQ_FLIP, 0);
	} else {
		rt2x00_set_field32(&reg, BBPCSR1_CCK_FLIP, 0);
		rt2x00_set_field32(&reg, BBPCSR1_OFDM_FLIP, 0);
	}

	rt2x00pci_register_write(rt2x00dev, BBPCSR1, reg);
	rt2500pci_bbp_write(rt2x00dev, 14, r14);
	rt2500pci_bbp_write(rt2x00dev, 2, r2);
}

static void rt2500pci_config_channel(struct rt2x00_dev *rt2x00dev,
				     struct rf_channel *rf, const int txpower)
{
	u8 r70;

	/*
	 * Set TXpower.
	 */
	rt2x00_set_field32(&rf->rf3, RF3_TXPOWER, TXPOWER_TO_DEV(txpower));

	/*
	 * Switch on tuning bits.
	 * For RT2523 devices we do not need to update the R1 register.
	 */
	if (!rt2x00_rf(rt2x00dev, RF2523))
		rt2x00_set_field32(&rf->rf1, RF1_TUNER, 1);
	rt2x00_set_field32(&rf->rf3, RF3_TUNER, 1);

	/*
	 * For RT2525 we should first set the channel to half band higher.
	 */
	if (rt2x00_rf(rt2x00dev, RF2525)) {
		static const u32 vals[] = {
			0x00080cbe, 0x00080d02, 0x00080d06, 0x00080d0a,
			0x00080d0e, 0x00080d12, 0x00080d16, 0x00080d1a,
			0x00080d1e, 0x00080d22, 0x00080d26, 0x00080d2a,
			0x00080d2e, 0x00080d3a
		};

		rt2500pci_rf_write(rt2x00dev, 1, rf->rf1);
		rt2500pci_rf_write(rt2x00dev, 2, vals[rf->channel - 1]);
		rt2500pci_rf_write(rt2x00dev, 3, rf->rf3);
		if (rf->rf4)
			rt2500pci_rf_write(rt2x00dev, 4, rf->rf4);
	}

	rt2500pci_rf_write(rt2x00dev, 1, rf->rf1);
	rt2500pci_rf_write(rt2x00dev, 2, rf->rf2);
	rt2500pci_rf_write(rt2x00dev, 3, rf->rf3);
	if (rf->rf4)
		rt2500pci_rf_write(rt2x00dev, 4, rf->rf4);

	/*
	 * Channel 14 requires the Japan filter bit to be set.
	 */
	r70 = 0x46;
	rt2x00_set_field8(&r70, BBP_R70_JAPAN_FILTER, rf->channel == 14);
	rt2500pci_bbp_write(rt2x00dev, 70, r70);

	msleep(1);

	/*
	 * Switch off tuning bits.
	 * For RT2523 devices we do not need to update the R1 register.
	 */
	if (!rt2x00_rf(rt2x00dev, RF2523)) {
		rt2x00_set_field32(&rf->rf1, RF1_TUNER, 0);
		rt2500pci_rf_write(rt2x00dev, 1, rf->rf1);
	}

	rt2x00_set_field32(&rf->rf3, RF3_TUNER, 0);
	rt2500pci_rf_write(rt2x00dev, 3, rf->rf3);

	/*
	 * Clear false CRC during channel switch.
	 */
	rt2x00pci_register_read(rt2x00dev, CNT0, &rf->rf1);
}

static void rt2500pci_config_txpower(struct rt2x00_dev *rt2x00dev,
				     const int txpower)
{
	u32 rf3;

	rt2x00_rf_read(rt2x00dev, 3, &rf3);
	rt2x00_set_field32(&rf3, RF3_TXPOWER, TXPOWER_TO_DEV(txpower));
	rt2500pci_rf_write(rt2x00dev, 3, rf3);
}

static void rt2500pci_config_retry_limit(struct rt2x00_dev *rt2x00dev,
					 struct rt2x00lib_conf *libconf)
{
	u32 reg;

	rt2x00pci_register_read(rt2x00dev, CSR11, &reg);
	rt2x00_set_field32(&reg, CSR11_LONG_RETRY,
			   libconf->conf->long_frame_max_tx_count);
	rt2x00_set_field32(&reg, CSR11_SHORT_RETRY,
			   libconf->conf->short_frame_max_tx_count);
	rt2x00pci_register_write(rt2x00dev, CSR11, reg);
}

static void rt2500pci_config_ps(struct rt2x00_dev *rt2x00dev,
				struct rt2x00lib_conf *libconf)
{
	enum dev_state state =
	    (libconf->conf->flags & IEEE80211_CONF_PS) ?
		STATE_SLEEP : STATE_AWAKE;
	u32 reg;

	if (state == STATE_SLEEP) {
		rt2x00pci_register_read(rt2x00dev, CSR20, &reg);
		rt2x00_set_field32(&reg, CSR20_DELAY_AFTER_TBCN,
				   (rt2x00dev->beacon_int - 20) * 16);
		rt2x00_set_field32(&reg, CSR20_TBCN_BEFORE_WAKEUP,
				   libconf->conf->listen_interval - 1);

		/* We must first disable autowake before it can be enabled */
		rt2x00_set_field32(&reg, CSR20_AUTOWAKE, 0);
		rt2x00pci_register_write(rt2x00dev, CSR20, reg);

		rt2x00_set_field32(&reg, CSR20_AUTOWAKE, 1);
		rt2x00pci_register_write(rt2x00dev, CSR20, reg);
	} else {
		rt2x00pci_register_read(rt2x00dev, CSR20, &reg);
		rt2x00_set_field32(&reg, CSR20_AUTOWAKE, 0);
		rt2x00pci_register_write(rt2x00dev, CSR20, reg);
	}

	rt2x00dev->ops->lib->set_device_state(rt2x00dev, state);
}

static void rt2500pci_config(struct rt2x00_dev *rt2x00dev,
			     struct rt2x00lib_conf *libconf,
			     const unsigned int flags)
{
	if (flags & IEEE80211_CONF_CHANGE_CHANNEL)
		rt2500pci_config_channel(rt2x00dev, &libconf->rf,
					 libconf->conf->power_level);
	if ((flags & IEEE80211_CONF_CHANGE_POWER) &&
	    !(flags & IEEE80211_CONF_CHANGE_CHANNEL))
		rt2500pci_config_txpower(rt2x00dev,
					 libconf->conf->power_level);
	if (flags & IEEE80211_CONF_CHANGE_RETRY_LIMITS)
		rt2500pci_config_retry_limit(rt2x00dev, libconf);
	if (flags & IEEE80211_CONF_CHANGE_PS)
		rt2500pci_config_ps(rt2x00dev, libconf);
}

/*
 * Link tuning
 */
static void rt2500pci_link_stats(struct rt2x00_dev *rt2x00dev,
				 struct link_qual *qual)
{
	u32 reg;

	/*
	 * Update FCS error count from register.
	 */
	rt2x00pci_register_read(rt2x00dev, CNT0, &reg);
	qual->rx_failed = rt2x00_get_field32(reg, CNT0_FCS_ERROR);

	/*
	 * Update False CCA count from register.
	 */
	rt2x00pci_register_read(rt2x00dev, CNT3, &reg);
	qual->false_cca = rt2x00_get_field32(reg, CNT3_FALSE_CCA);
}

static inline void rt2500pci_set_vgc(struct rt2x00_dev *rt2x00dev,
				     struct link_qual *qual, u8 vgc_level)
{
	if (qual->vgc_level_reg != vgc_level) {
		rt2500pci_bbp_write(rt2x00dev, 17, vgc_level);
		qual->vgc_level = vgc_level;
		qual->vgc_level_reg = vgc_level;
	}
}

static void rt2500pci_reset_tuner(struct rt2x00_dev *rt2x00dev,
				  struct link_qual *qual)
{
	rt2500pci_set_vgc(rt2x00dev, qual, 0x48);
}

static void rt2500pci_link_tuner(struct rt2x00_dev *rt2x00dev,
				 struct link_qual *qual, const u32 count)
{
	/*
	 * To prevent collisions with MAC ASIC on chipsets
	 * up to version C the link tuning should halt after 20
	 * seconds while being associated.
	 */
	if (rt2x00_rev(rt2x00dev) < RT2560_VERSION_D &&
	    rt2x00dev->intf_associated && count > 20)
		return;

	/*
	 * Chipset versions C and lower should directly continue
	 * to the dynamic CCA tuning. Chipset version D and higher
	 * should go straight to dynamic CCA tuning when they
	 * are not associated.
	 */
	if (rt2x00_rev(rt2x00dev) < RT2560_VERSION_D ||
	    !rt2x00dev->intf_associated)
		goto dynamic_cca_tune;

	/*
	 * A too low RSSI will cause too much false CCA which will
	 * then corrupt the R17 tuning. To remidy this the tuning should
	 * be stopped (While making sure the R17 value will not exceed limits)
	 */
	if (qual->rssi < -80 && count > 20) {
		if (qual->vgc_level_reg >= 0x41)
			rt2500pci_set_vgc(rt2x00dev, qual, qual->vgc_level);
		return;
	}

	/*
	 * Special big-R17 for short distance
	 */
	if (qual->rssi >= -58) {
		rt2500pci_set_vgc(rt2x00dev, qual, 0x50);
		return;
	}

	/*
	 * Special mid-R17 for middle distance
	 */
	if (qual->rssi >= -74) {
		rt2500pci_set_vgc(rt2x00dev, qual, 0x41);
		return;
	}

	/*
	 * Leave short or middle distance condition, restore r17
	 * to the dynamic tuning range.
	 */
	if (qual->vgc_level_reg >= 0x41) {
		rt2500pci_set_vgc(rt2x00dev, qual, qual->vgc_level);
		return;
	}

dynamic_cca_tune:

	/*
	 * R17 is inside the dynamic tuning range,
	 * start tuning the link based on the false cca counter.
	 */
	if (qual->false_cca > 512 && qual->vgc_level_reg < 0x40)
		rt2500pci_set_vgc(rt2x00dev, qual, ++qual->vgc_level_reg);
	else if (qual->false_cca < 100 && qual->vgc_level_reg > 0x32)
		rt2500pci_set_vgc(rt2x00dev, qual, --qual->vgc_level_reg);
}

/*
 * Queue handlers.
 */
static void rt2500pci_start_queue(struct data_queue *queue)
{
	struct rt2x00_dev *rt2x00dev = queue->rt2x00dev;
	u32 reg;

	switch (queue->qid) {
	case QID_RX:
		rt2x00pci_register_read(rt2x00dev, RXCSR0, &reg);
		rt2x00_set_field32(&reg, RXCSR0_DISABLE_RX, 0);
		rt2x00pci_register_write(rt2x00dev, RXCSR0, reg);
		break;
	case QID_BEACON:
		/*
		 * Allow the tbtt tasklet to be scheduled.
		 */
		tasklet_enable(&rt2x00dev->tbtt_tasklet);

		rt2x00pci_register_read(rt2x00dev, CSR14, &reg);
		rt2x00_set_field32(&reg, CSR14_TSF_COUNT, 1);
		rt2x00_set_field32(&reg, CSR14_TBCN, 1);
		rt2x00_set_field32(&reg, CSR14_BEACON_GEN, 1);
		rt2x00pci_register_write(rt2x00dev, CSR14, reg);
		break;
	default:
		break;
	}
}

static void rt2500pci_kick_queue(struct data_queue *queue)
{
	struct rt2x00_dev *rt2x00dev = queue->rt2x00dev;
	u32 reg;

	switch (queue->qid) {
	case QID_AC_VO:
		rt2x00pci_register_read(rt2x00dev, TXCSR0, &reg);
		rt2x00_set_field32(&reg, TXCSR0_KICK_PRIO, 1);
		rt2x00pci_register_write(rt2x00dev, TXCSR0, reg);
		break;
	case QID_AC_VI:
		rt2x00pci_register_read(rt2x00dev, TXCSR0, &reg);
		rt2x00_set_field32(&reg, TXCSR0_KICK_TX, 1);
		rt2x00pci_register_write(rt2x00dev, TXCSR0, reg);
		break;
	case QID_ATIM:
		rt2x00pci_register_read(rt2x00dev, TXCSR0, &reg);
		rt2x00_set_field32(&reg, TXCSR0_KICK_ATIM, 1);
		rt2x00pci_register_write(rt2x00dev, TXCSR0, reg);
		break;
	default:
		break;
	}
}

static void rt2500pci_stop_queue(struct data_queue *queue)
{
	struct rt2x00_dev *rt2x00dev = queue->rt2x00dev;
	u32 reg;

	switch (queue->qid) {
	case QID_AC_VO:
	case QID_AC_VI:
	case QID_ATIM:
		rt2x00pci_register_read(rt2x00dev, TXCSR0, &reg);
		rt2x00_set_field32(&reg, TXCSR0_ABORT, 1);
		rt2x00pci_register_write(rt2x00dev, TXCSR0, reg);
		break;
	case QID_RX:
		rt2x00pci_register_read(rt2x00dev, RXCSR0, &reg);
		rt2x00_set_field32(&reg, RXCSR0_DISABLE_RX, 1);
		rt2x00pci_register_write(rt2x00dev, RXCSR0, reg);
		break;
	case QID_BEACON:
		rt2x00pci_register_read(rt2x00dev, CSR14, &reg);
		rt2x00_set_field32(&reg, CSR14_TSF_COUNT, 0);
		rt2x00_set_field32(&reg, CSR14_TBCN, 0);
		rt2x00_set_field32(&reg, CSR14_BEACON_GEN, 0);
		rt2x00pci_register_write(rt2x00dev, CSR14, reg);

		/*
		 * Wait for possibly running tbtt tasklets.
		 */
		tasklet_disable(&rt2x00dev->tbtt_tasklet);
		break;
	default:
		break;
	}
}

/*
 * Initialization functions.
 */
static bool rt2500pci_get_entry_state(struct queue_entry *entry)
{
	struct queue_entry_priv_pci *entry_priv = entry->priv_data;
	u32 word;

	if (entry->queue->qid == QID_RX) {
		rt2x00_desc_read(entry_priv->desc, 0, &word);

		return rt2x00_get_field32(word, RXD_W0_OWNER_NIC);
	} else {
		rt2x00_desc_read(entry_priv->desc, 0, &word);

		return (rt2x00_get_field32(word, TXD_W0_OWNER_NIC) ||
		        rt2x00_get_field32(word, TXD_W0_VALID));
	}
}

static void rt2500pci_clear_entry(struct queue_entry *entry)
{
	struct queue_entry_priv_pci *entry_priv = entry->priv_data;
	struct skb_frame_desc *skbdesc = get_skb_frame_desc(entry->skb);
	u32 word;

	if (entry->queue->qid == QID_RX) {
		rt2x00_desc_read(entry_priv->desc, 1, &word);
		rt2x00_set_field32(&word, RXD_W1_BUFFER_ADDRESS, skbdesc->skb_dma);
		rt2x00_desc_write(entry_priv->desc, 1, word);

		rt2x00_desc_read(entry_priv->desc, 0, &word);
		rt2x00_set_field32(&word, RXD_W0_OWNER_NIC, 1);
		rt2x00_desc_write(entry_priv->desc, 0, word);
	} else {
		rt2x00_desc_read(entry_priv->desc, 0, &word);
		rt2x00_set_field32(&word, TXD_W0_VALID, 0);
		rt2x00_set_field32(&word, TXD_W0_OWNER_NIC, 0);
		rt2x00_desc_write(entry_priv->desc, 0, word);
	}
}

static int rt2500pci_init_queues(struct rt2x00_dev *rt2x00dev)
{
	struct queue_entry_priv_pci *entry_priv;
	u32 reg;

	/*
	 * Initialize registers.
	 */
	rt2x00pci_register_read(rt2x00dev, TXCSR2, &reg);
	rt2x00_set_field32(&reg, TXCSR2_TXD_SIZE, rt2x00dev->tx[0].desc_size);
	rt2x00_set_field32(&reg, TXCSR2_NUM_TXD, rt2x00dev->tx[1].limit);
	rt2x00_set_field32(&reg, TXCSR2_NUM_ATIM, rt2x00dev->atim->limit);
	rt2x00_set_field32(&reg, TXCSR2_NUM_PRIO, rt2x00dev->tx[0].limit);
	rt2x00pci_register_write(rt2x00dev, TXCSR2, reg);

	entry_priv = rt2x00dev->tx[1].entries[0].priv_data;
	rt2x00pci_register_read(rt2x00dev, TXCSR3, &reg);
	rt2x00_set_field32(&reg, TXCSR3_TX_RING_REGISTER,
			   entry_priv->desc_dma);
	rt2x00pci_register_write(rt2x00dev, TXCSR3, reg);

	entry_priv = rt2x00dev->tx[0].entries[0].priv_data;
	rt2x00pci_register_read(rt2x00dev, TXCSR5, &reg);
	rt2x00_set_field32(&reg, TXCSR5_PRIO_RING_REGISTER,
			   entry_priv->desc_dma);
	rt2x00pci_register_write(rt2x00dev, TXCSR5, reg);

	entry_priv = rt2x00dev->atim->entries[0].priv_data;
	rt2x00pci_register_read(rt2x00dev, TXCSR4, &reg);
	rt2x00_set_field32(&reg, TXCSR4_ATIM_RING_REGISTER,
			   entry_priv->desc_dma);
	rt2x00pci_register_write(rt2x00dev, TXCSR4, reg);

	entry_priv = rt2x00dev->bcn->entries[0].priv_data;
	rt2x00pci_register_read(rt2x00dev, TXCSR6, &reg);
	rt2x00_set_field32(&reg, TXCSR6_BEACON_RING_REGISTER,
			   entry_priv->desc_dma);
	rt2x00pci_register_write(rt2x00dev, TXCSR6, reg);

	rt2x00pci_register_read(rt2x00dev, RXCSR1, &reg);
	rt2x00_set_field32(&reg, RXCSR1_RXD_SIZE, rt2x00dev->rx->desc_size);
	rt2x00_set_field32(&reg, RXCSR1_NUM_RXD, rt2x00dev->rx->limit);
	rt2x00pci_register_write(rt2x00dev, RXCSR1, reg);

	entry_priv = rt2x00dev->rx->entries[0].priv_data;
	rt2x00pci_register_read(rt2x00dev, RXCSR2, &reg);
	rt2x00_set_field32(&reg, RXCSR2_RX_RING_REGISTER,
			   entry_priv->desc_dma);
	rt2x00pci_register_write(rt2x00dev, RXCSR2, reg);

	return 0;
}

static int rt2500pci_init_registers(struct rt2x00_dev *rt2x00dev)
{
	u32 reg;

	rt2x00pci_register_write(rt2x00dev, PSCSR0, 0x00020002);
	rt2x00pci_register_write(rt2x00dev, PSCSR1, 0x00000002);
	rt2x00pci_register_write(rt2x00dev, PSCSR2, 0x00020002);
	rt2x00pci_register_write(rt2x00dev, PSCSR3, 0x00000002);

	rt2x00pci_register_read(rt2x00dev, TIMECSR, &reg);
	rt2x00_set_field32(&reg, TIMECSR_US_COUNT, 33);
	rt2x00_set_field32(&reg, TIMECSR_US_64_COUNT, 63);
	rt2x00_set_field32(&reg, TIMECSR_BEACON_EXPECT, 0);
	rt2x00pci_register_write(rt2x00dev, TIMECSR, reg);

	rt2x00pci_register_read(rt2x00dev, CSR9, &reg);
	rt2x00_set_field32(&reg, CSR9_MAX_FRAME_UNIT,
			   rt2x00dev->rx->data_size / 128);
	rt2x00pci_register_write(rt2x00dev, CSR9, reg);

	/*
	 * Always use CWmin and CWmax set in descriptor.
	 */
	rt2x00pci_register_read(rt2x00dev, CSR11, &reg);
	rt2x00_set_field32(&reg, CSR11_CW_SELECT, 0);
	rt2x00pci_register_write(rt2x00dev, CSR11, reg);

	rt2x00pci_register_read(rt2x00dev, CSR14, &reg);
	rt2x00_set_field32(&reg, CSR14_TSF_COUNT, 0);
	rt2x00_set_field32(&reg, CSR14_TSF_SYNC, 0);
	rt2x00_set_field32(&reg, CSR14_TBCN, 0);
	rt2x00_set_field32(&reg, CSR14_TCFP, 0);
	rt2x00_set_field32(&reg, CSR14_TATIMW, 0);
	rt2x00_set_field32(&reg, CSR14_BEACON_GEN, 0);
	rt2x00_set_field32(&reg, CSR14_CFP_COUNT_PRELOAD, 0);
	rt2x00_set_field32(&reg, CSR14_TBCM_PRELOAD, 0);
	rt2x00pci_register_write(rt2x00dev, CSR14, reg);

	rt2x00pci_register_write(rt2x00dev, CNT3, 0);

	rt2x00pci_register_read(rt2x00dev, TXCSR8, &reg);
	rt2x00_set_field32(&reg, TXCSR8_BBP_ID0, 10);
	rt2x00_set_field32(&reg, TXCSR8_BBP_ID0_VALID, 1);
	rt2x00_set_field32(&reg, TXCSR8_BBP_ID1, 11);
	rt2x00_set_field32(&reg, TXCSR8_BBP_ID1_VALID, 1);
	rt2x00_set_field32(&reg, TXCSR8_BBP_ID2, 13);
	rt2x00_set_field32(&reg, TXCSR8_BBP_ID2_VALID, 1);
	rt2x00_set_field32(&reg, TXCSR8_BBP_ID3, 12);
	rt2x00_set_field32(&reg, TXCSR8_BBP_ID3_VALID, 1);
	rt2x00pci_register_write(rt2x00dev, TXCSR8, reg);

	rt2x00pci_register_read(rt2x00dev, ARTCSR0, &reg);
	rt2x00_set_field32(&reg, ARTCSR0_ACK_CTS_1MBS, 112);
	rt2x00_set_field32(&reg, ARTCSR0_ACK_CTS_2MBS, 56);
	rt2x00_set_field32(&reg, ARTCSR0_ACK_CTS_5_5MBS, 20);
	rt2x00_set_field32(&reg, ARTCSR0_ACK_CTS_11MBS, 10);
	rt2x00pci_register_write(rt2x00dev, ARTCSR0, reg);

	rt2x00pci_register_read(rt2x00dev, ARTCSR1, &reg);
	rt2x00_set_field32(&reg, ARTCSR1_ACK_CTS_6MBS, 45);
	rt2x00_set_field32(&reg, ARTCSR1_ACK_CTS_9MBS, 37);
	rt2x00_set_field32(&reg, ARTCSR1_ACK_CTS_12MBS, 33);
	rt2x00_set_field32(&reg, ARTCSR1_ACK_CTS_18MBS, 29);
	rt2x00pci_register_write(rt2x00dev, ARTCSR1, reg);

	rt2x00pci_register_read(rt2x00dev, ARTCSR2, &reg);
	rt2x00_set_field32(&reg, ARTCSR2_ACK_CTS_24MBS, 29);
	rt2x00_set_field32(&reg, ARTCSR2_ACK_CTS_36MBS, 25);
	rt2x00_set_field32(&reg, ARTCSR2_ACK_CTS_48MBS, 25);
	rt2x00_set_field32(&reg, ARTCSR2_ACK_CTS_54MBS, 25);
	rt2x00pci_register_write(rt2x00dev, ARTCSR2, reg);

	rt2x00pci_register_read(rt2x00dev, RXCSR3, &reg);
	rt2x00_set_field32(&reg, RXCSR3_BBP_ID0, 47); /* CCK Signal */
	rt2x00_set_field32(&reg, RXCSR3_BBP_ID0_VALID, 1);
	rt2x00_set_field32(&reg, RXCSR3_BBP_ID1, 51); /* Rssi */
	rt2x00_set_field32(&reg, RXCSR3_BBP_ID1_VALID, 1);
	rt2x00_set_field32(&reg, RXCSR3_BBP_ID2, 42); /* OFDM Rate */
	rt2x00_set_field32(&reg, RXCSR3_BBP_ID2_VALID, 1);
	rt2x00_set_field32(&reg, RXCSR3_BBP_ID3, 51); /* RSSI */
	rt2x00_set_field32(&reg, RXCSR3_BBP_ID3_VALID, 1);
	rt2x00pci_register_write(rt2x00dev, RXCSR3, reg);

	rt2x00pci_register_read(rt2x00dev, PCICSR, &reg);
	rt2x00_set_field32(&reg, PCICSR_BIG_ENDIAN, 0);
	rt2x00_set_field32(&reg, PCICSR_RX_TRESHOLD, 0);
	rt2x00_set_field32(&reg, PCICSR_TX_TRESHOLD, 3);
	rt2x00_set_field32(&reg, PCICSR_BURST_LENTH, 1);
	rt2x00_set_field32(&reg, PCICSR_ENABLE_CLK, 1);
	rt2x00_set_field32(&reg, PCICSR_READ_MULTIPLE, 1);
	rt2x00_set_field32(&reg, PCICSR_WRITE_INVALID, 1);
	rt2x00pci_register_write(rt2x00dev, PCICSR, reg);

	rt2x00pci_register_write(rt2x00dev, PWRCSR0, 0x3f3b3100);

	rt2x00pci_register_write(rt2x00dev, GPIOCSR, 0x0000ff00);
	rt2x00pci_register_write(rt2x00dev, TESTCSR, 0x000000f0);

	if (rt2x00dev->ops->lib->set_device_state(rt2x00dev, STATE_AWAKE))
		return -EBUSY;

	rt2x00pci_register_write(rt2x00dev, MACCSR0, 0x00213223);
	rt2x00pci_register_write(rt2x00dev, MACCSR1, 0x00235518);

	rt2x00pci_register_read(rt2x00dev, MACCSR2, &reg);
	rt2x00_set_field32(&reg, MACCSR2_DELAY, 64);
	rt2x00pci_register_write(rt2x00dev, MACCSR2, reg);

	rt2x00pci_register_read(rt2x00dev, RALINKCSR, &reg);
	rt2x00_set_field32(&reg, RALINKCSR_AR_BBP_DATA0, 17);
	rt2x00_set_field32(&reg, RALINKCSR_AR_BBP_ID0, 26);
	rt2x00_set_field32(&reg, RALINKCSR_AR_BBP_VALID0, 1);
	rt2x00_set_field32(&reg, RALINKCSR_AR_BBP_DATA1, 0);
	rt2x00_set_field32(&reg, RALINKCSR_AR_BBP_ID1, 26);
	rt2x00_set_field32(&reg, RALINKCSR_AR_BBP_VALID1, 1);
	rt2x00pci_register_write(rt2x00dev, RALINKCSR, reg);

	rt2x00pci_register_write(rt2x00dev, BBPCSR1, 0x82188200);

	rt2x00pci_register_write(rt2x00dev, TXACKCSR0, 0x00000020);

	rt2x00pci_register_read(rt2x00dev, CSR1, &reg);
	rt2x00_set_field32(&reg, CSR1_SOFT_RESET, 1);
	rt2x00_set_field32(&reg, CSR1_BBP_RESET, 0);
	rt2x00_set_field32(&reg, CSR1_HOST_READY, 0);
	rt2x00pci_register_write(rt2x00dev, CSR1, reg);

	rt2x00pci_register_read(rt2x00dev, CSR1, &reg);
	rt2x00_set_field32(&reg, CSR1_SOFT_RESET, 0);
	rt2x00_set_field32(&reg, CSR1_HOST_READY, 1);
	rt2x00pci_register_write(rt2x00dev, CSR1, reg);

	/*
	 * We must clear the FCS and FIFO error count.
	 * These registers are cleared on read,
	 * so we may pass a useless variable to store the value.
	 */
	rt2x00pci_register_read(rt2x00dev, CNT0, &reg);
	rt2x00pci_register_read(rt2x00dev, CNT4, &reg);

	return 0;
}

static int rt2500pci_wait_bbp_ready(struct rt2x00_dev *rt2x00dev)
{
	unsigned int i;
	u8 value;

	for (i = 0; i < REGISTER_BUSY_COUNT; i++) {
		rt2500pci_bbp_read(rt2x00dev, 0, &value);
		if ((value != 0xff) && (value != 0x00))
			return 0;
		udelay(REGISTER_BUSY_DELAY);
	}

	ERROR(rt2x00dev, "BBP register access failed, aborting.\n");
	return -EACCES;
}

static int rt2500pci_init_bbp(struct rt2x00_dev *rt2x00dev)
{
	unsigned int i;
	u16 eeprom;
	u8 reg_id;
	u8 value;

	if (unlikely(rt2500pci_wait_bbp_ready(rt2x00dev)))
		return -EACCES;

	rt2500pci_bbp_write(rt2x00dev, 3, 0x02);
	rt2500pci_bbp_write(rt2x00dev, 4, 0x19);
	rt2500pci_bbp_write(rt2x00dev, 14, 0x1c);
	rt2500pci_bbp_write(rt2x00dev, 15, 0x30);
	rt2500pci_bbp_write(rt2x00dev, 16, 0xac);
	rt2500pci_bbp_write(rt2x00dev, 18, 0x18);
	rt2500pci_bbp_write(rt2x00dev, 19, 0xff);
	rt2500pci_bbp_write(rt2x00dev, 20, 0x1e);
	rt2500pci_bbp_write(rt2x00dev, 21, 0x08);
	rt2500pci_bbp_write(rt2x00dev, 22, 0x08);
	rt2500pci_bbp_write(rt2x00dev, 23, 0x08);
	rt2500pci_bbp_write(rt2x00dev, 24, 0x70);
	rt2500pci_bbp_write(rt2x00dev, 25, 0x40);
	rt2500pci_bbp_write(rt2x00dev, 26, 0x08);
	rt2500pci_bbp_write(rt2x00dev, 27, 0x23);
	rt2500pci_bbp_write(rt2x00dev, 30, 0x10);
	rt2500pci_bbp_write(rt2x00dev, 31, 0x2b);
	rt2500pci_bbp_write(rt2x00dev, 32, 0xb9);
	rt2500pci_bbp_write(rt2x00dev, 34, 0x12);
	rt2500pci_bbp_write(rt2x00dev, 35, 0x50);
	rt2500pci_bbp_write(rt2x00dev, 39, 0xc4);
	rt2500pci_bbp_write(rt2x00dev, 40, 0x02);
	rt2500pci_bbp_write(rt2x00dev, 41, 0x60);
	rt2500pci_bbp_write(rt2x00dev, 53, 0x10);
	rt2500pci_bbp_write(rt2x00dev, 54, 0x18);
	rt2500pci_bbp_write(rt2x00dev, 56, 0x08);
	rt2500pci_bbp_write(rt2x00dev, 57, 0x10);
	rt2500pci_bbp_write(rt2x00dev, 58, 0x08);
	rt2500pci_bbp_write(rt2x00dev, 61, 0x6d);
	rt2500pci_bbp_write(rt2x00dev, 62, 0x10);

	for (i = 0; i < EEPROM_BBP_SIZE; i++) {
		rt2x00_eeprom_read(rt2x00dev, EEPROM_BBP_START + i, &eeprom);

		if (eeprom != 0xffff && eeprom != 0x0000) {
			reg_id = rt2x00_get_field16(eeprom, EEPROM_BBP_REG_ID);
			value = rt2x00_get_field16(eeprom, EEPROM_BBP_VALUE);
			rt2500pci_bbp_write(rt2x00dev, reg_id, value);
		}
	}

	return 0;
}

/*
 * Device state switch handlers.
 */
static void rt2500pci_toggle_irq(struct rt2x00_dev *rt2x00dev,
				 enum dev_state state)
{
	int mask = (state == STATE_RADIO_IRQ_OFF);
	u32 reg;
	unsigned long flags;

	/*
	 * When interrupts are being enabled, the interrupt registers
	 * should clear the register to assure a clean state.
	 */
	if (state == STATE_RADIO_IRQ_ON) {
		rt2x00pci_register_read(rt2x00dev, CSR7, &reg);
		rt2x00pci_register_write(rt2x00dev, CSR7, reg);

		/*
		 * Enable tasklets.
		 */
		tasklet_enable(&rt2x00dev->txstatus_tasklet);
		tasklet_enable(&rt2x00dev->rxdone_tasklet);
	}

	/*
	 * Only toggle the interrupts bits we are going to use.
	 * Non-checked interrupt bits are disabled by default.
	 */
	spin_lock_irqsave(&rt2x00dev->irqmask_lock, flags);

	rt2x00pci_register_read(rt2x00dev, CSR8, &reg);
	rt2x00_set_field32(&reg, CSR8_TBCN_EXPIRE, mask);
	rt2x00_set_field32(&reg, CSR8_TXDONE_TXRING, mask);
	rt2x00_set_field32(&reg, CSR8_TXDONE_ATIMRING, mask);
	rt2x00_set_field32(&reg, CSR8_TXDONE_PRIORING, mask);
	rt2x00_set_field32(&reg, CSR8_RXDONE, mask);
	rt2x00pci_register_write(rt2x00dev, CSR8, reg);

	spin_unlock_irqrestore(&rt2x00dev->irqmask_lock, flags);

	if (state == STATE_RADIO_IRQ_OFF) {
		/*
		 * Ensure that all tasklets are finished.
		 */
		tasklet_disable(&rt2x00dev->txstatus_tasklet);
		tasklet_disable(&rt2x00dev->rxdone_tasklet);
	}
}

static int rt2500pci_enable_radio(struct rt2x00_dev *rt2x00dev)
{
	/*
	 * Initialize all registers.
	 */
	if (unlikely(rt2500pci_init_queues(rt2x00dev) ||
		     rt2500pci_init_registers(rt2x00dev) ||
		     rt2500pci_init_bbp(rt2x00dev)))
		return -EIO;

	return 0;
}

static void rt2500pci_disable_radio(struct rt2x00_dev *rt2x00dev)
{
	/*
	 * Disable power
	 */
	rt2x00pci_register_write(rt2x00dev, PWRCSR0, 0);
}

static int rt2500pci_set_state(struct rt2x00_dev *rt2x00dev,
			       enum dev_state state)
{
	u32 reg, reg2;
	unsigned int i;
	char put_to_sleep;
	char bbp_state;
	char rf_state;

	put_to_sleep = (state != STATE_AWAKE);

	rt2x00pci_register_read(rt2x00dev, PWRCSR1, &reg);
	rt2x00_set_field32(&reg, PWRCSR1_SET_STATE, 1);
	rt2x00_set_field32(&reg, PWRCSR1_BBP_DESIRE_STATE, state);
	rt2x00_set_field32(&reg, PWRCSR1_RF_DESIRE_STATE, state);
	rt2x00_set_field32(&reg, PWRCSR1_PUT_TO_SLEEP, put_to_sleep);
	rt2x00pci_register_write(rt2x00dev, PWRCSR1, reg);

	/*
	 * Device is not guaranteed to be in the requested state yet.
	 * We must wait until the register indicates that the
	 * device has entered the correct state.
	 */
	for (i = 0; i < REGISTER_BUSY_COUNT; i++) {
		rt2x00pci_register_read(rt2x00dev, PWRCSR1, &reg2);
		bbp_state = rt2x00_get_field32(reg2, PWRCSR1_BBP_CURR_STATE);
		rf_state = rt2x00_get_field32(reg2, PWRCSR1_RF_CURR_STATE);
		if (bbp_state == state && rf_state == state)
			return 0;
		rt2x00pci_register_write(rt2x00dev, PWRCSR1, reg);
		msleep(10);
	}

	return -EBUSY;
}

static int rt2500pci_set_device_state(struct rt2x00_dev *rt2x00dev,
				      enum dev_state state)
{
	int retval = 0;

	switch (state) {
	case STATE_RADIO_ON:
		retval = rt2500pci_enable_radio(rt2x00dev);
		break;
	case STATE_RADIO_OFF:
		rt2500pci_disable_radio(rt2x00dev);
		break;
	case STATE_RADIO_IRQ_ON:
	case STATE_RADIO_IRQ_OFF:
		rt2500pci_toggle_irq(rt2x00dev, state);
		break;
	case STATE_DEEP_SLEEP:
	case STATE_SLEEP:
	case STATE_STANDBY:
	case STATE_AWAKE:
		retval = rt2500pci_set_state(rt2x00dev, state);
		break;
	default:
		retval = -ENOTSUPP;
		break;
	}

	if (unlikely(retval))
		ERROR(rt2x00dev, "Device failed to enter state %d (%d).\n",
		      state, retval);

	return retval;
}

/*
 * TX descriptor initialization
 */
static void rt2500pci_write_tx_desc(struct queue_entry *entry,
				    struct txentry_desc *txdesc)
{
	struct skb_frame_desc *skbdesc = get_skb_frame_desc(entry->skb);
	struct queue_entry_priv_pci *entry_priv = entry->priv_data;
	__le32 *txd = entry_priv->desc;
	u32 word;

	/*
	 * Start writing the descriptor words.
	 */
	rt2x00_desc_read(txd, 1, &word);
	rt2x00_set_field32(&word, TXD_W1_BUFFER_ADDRESS, skbdesc->skb_dma);
	rt2x00_desc_write(txd, 1, word);

	rt2x00_desc_read(txd, 2, &word);
	rt2x00_set_field32(&word, TXD_W2_IV_OFFSET, IEEE80211_HEADER);
	rt2x00_set_field32(&word, TXD_W2_AIFS, entry->queue->aifs);
	rt2x00_set_field32(&word, TXD_W2_CWMIN, entry->queue->cw_min);
	rt2x00_set_field32(&word, TXD_W2_CWMAX, entry->queue->cw_max);
	rt2x00_desc_write(txd, 2, word);

	rt2x00_desc_read(txd, 3, &word);
	rt2x00_set_field32(&word, TXD_W3_PLCP_SIGNAL, txdesc->u.plcp.signal);
	rt2x00_set_field32(&word, TXD_W3_PLCP_SERVICE, txdesc->u.plcp.service);
	rt2x00_set_field32(&word, TXD_W3_PLCP_LENGTH_LOW,
			   txdesc->u.plcp.length_low);
	rt2x00_set_field32(&word, TXD_W3_PLCP_LENGTH_HIGH,
			   txdesc->u.plcp.length_high);
	rt2x00_desc_write(txd, 3, word);

	rt2x00_desc_read(txd, 10, &word);
	rt2x00_set_field32(&word, TXD_W10_RTS,
			   test_bit(ENTRY_TXD_RTS_FRAME, &txdesc->flags));
	rt2x00_desc_write(txd, 10, word);

	/*
	 * Writing TXD word 0 must the last to prevent a race condition with
	 * the device, whereby the device may take hold of the TXD before we
	 * finished updating it.
	 */
	rt2x00_desc_read(txd, 0, &word);
	rt2x00_set_field32(&word, TXD_W0_OWNER_NIC, 1);
	rt2x00_set_field32(&word, TXD_W0_VALID, 1);
	rt2x00_set_field32(&word, TXD_W0_MORE_FRAG,
			   test_bit(ENTRY_TXD_MORE_FRAG, &txdesc->flags));
	rt2x00_set_field32(&word, TXD_W0_ACK,
			   test_bit(ENTRY_TXD_ACK, &txdesc->flags));
	rt2x00_set_field32(&word, TXD_W0_TIMESTAMP,
			   test_bit(ENTRY_TXD_REQ_TIMESTAMP, &txdesc->flags));
	rt2x00_set_field32(&word, TXD_W0_OFDM,
			   (txdesc->rate_mode == RATE_MODE_OFDM));
	rt2x00_set_field32(&word, TXD_W0_CIPHER_OWNER, 1);
	rt2x00_set_field32(&word, TXD_W0_IFS, txdesc->u.plcp.ifs);
	rt2x00_set_field32(&word, TXD_W0_RETRY_MODE,
			   test_bit(ENTRY_TXD_RETRY_MODE, &txdesc->flags));
	rt2x00_set_field32(&word, TXD_W0_DATABYTE_COUNT, txdesc->length);
	rt2x00_set_field32(&word, TXD_W0_CIPHER_ALG, CIPHER_NONE);
	rt2x00_desc_write(txd, 0, word);

	/*
	 * Register descriptor details in skb frame descriptor.
	 */
	skbdesc->desc = txd;
	skbdesc->desc_len = TXD_DESC_SIZE;
}

/*
 * TX data initialization
 */
static void rt2500pci_write_beacon(struct queue_entry *entry,
				   struct txentry_desc *txdesc)
{
	struct rt2x00_dev *rt2x00dev = entry->queue->rt2x00dev;
	u32 reg;

	/*
	 * Disable beaconing while we are reloading the beacon data,
	 * otherwise we might be sending out invalid data.
	 */
	rt2x00pci_register_read(rt2x00dev, CSR14, &reg);
	rt2x00_set_field32(&reg, CSR14_BEACON_GEN, 0);
	rt2x00pci_register_write(rt2x00dev, CSR14, reg);

	rt2x00queue_map_txskb(entry);

	/*
	 * Write the TX descriptor for the beacon.
	 */
	rt2500pci_write_tx_desc(entry, txdesc);

	/*
	 * Dump beacon to userspace through debugfs.
	 */
	rt2x00debug_dump_frame(rt2x00dev, DUMP_FRAME_BEACON, entry->skb);

	/*
	 * Enable beaconing again.
	 */
	rt2x00_set_field32(&reg, CSR14_BEACON_GEN, 1);
	rt2x00pci_register_write(rt2x00dev, CSR14, reg);
}

/*
 * RX control handlers
 */
static void rt2500pci_fill_rxdone(struct queue_entry *entry,
				  struct rxdone_entry_desc *rxdesc)
{
	struct queue_entry_priv_pci *entry_priv = entry->priv_data;
	u32 word0;
	u32 word2;

	rt2x00_desc_read(entry_priv->desc, 0, &word0);
	rt2x00_desc_read(entry_priv->desc, 2, &word2);

	if (rt2x00_get_field32(word0, RXD_W0_CRC_ERROR))
		rxdesc->flags |= RX_FLAG_FAILED_FCS_CRC;
	if (rt2x00_get_field32(word0, RXD_W0_PHYSICAL_ERROR))
		rxdesc->flags |= RX_FLAG_FAILED_PLCP_CRC;

	/*
	 * Obtain the status about this packet.
	 * When frame was received with an OFDM bitrate,
	 * the signal is the PLCP value. If it was received with
	 * a CCK bitrate the signal is the rate in 100kbit/s.
	 */
	rxdesc->signal = rt2x00_get_field32(word2, RXD_W2_SIGNAL);
	rxdesc->rssi = rt2x00_get_field32(word2, RXD_W2_RSSI) -
	    entry->queue->rt2x00dev->rssi_offset;
	rxdesc->size = rt2x00_get_field32(word0, RXD_W0_DATABYTE_COUNT);

	if (rt2x00_get_field32(word0, RXD_W0_OFDM))
		rxdesc->dev_flags |= RXDONE_SIGNAL_PLCP;
	else
		rxdesc->dev_flags |= RXDONE_SIGNAL_BITRATE;
	if (rt2x00_get_field32(word0, RXD_W0_MY_BSS))
		rxdesc->dev_flags |= RXDONE_MY_BSS;
}

/*
 * Interrupt functions.
 */
static void rt2500pci_txdone(struct rt2x00_dev *rt2x00dev,
			     const enum data_queue_qid queue_idx)
{
	struct data_queue *queue = rt2x00queue_get_tx_queue(rt2x00dev, queue_idx);
	struct queue_entry_priv_pci *entry_priv;
	struct queue_entry *entry;
	struct txdone_entry_desc txdesc;
	u32 word;

	while (!rt2x00queue_empty(queue)) {
		entry = rt2x00queue_get_entry(queue, Q_INDEX_DONE);
		entry_priv = entry->priv_data;
		rt2x00_desc_read(entry_priv->desc, 0, &word);

		if (rt2x00_get_field32(word, TXD_W0_OWNER_NIC) ||
		    !rt2x00_get_field32(word, TXD_W0_VALID))
			break;

		/*
		 * Obtain the status about this packet.
		 */
		txdesc.flags = 0;
		switch (rt2x00_get_field32(word, TXD_W0_RESULT)) {
		case 0: /* Success */
		case 1: /* Success with retry */
			__set_bit(TXDONE_SUCCESS, &txdesc.flags);
			break;
		case 2: /* Failure, excessive retries */
			__set_bit(TXDONE_EXCESSIVE_RETRY, &txdesc.flags);
			/* Don't break, this is a failed frame! */
		default: /* Failure */
			__set_bit(TXDONE_FAILURE, &txdesc.flags);
		}
		txdesc.retry = rt2x00_get_field32(word, TXD_W0_RETRY_COUNT);

		rt2x00lib_txdone(entry, &txdesc);
	}
}

<<<<<<< HEAD
static void rt2500pci_enable_interrupt(struct rt2x00_dev *rt2x00dev,
				       struct rt2x00_field32 irq_field)
=======
static inline void rt2500pci_enable_interrupt(struct rt2x00_dev *rt2x00dev,
					      struct rt2x00_field32 irq_field)
>>>>>>> d762f438
{
	u32 reg;

	/*
	 * Enable a single interrupt. The interrupt mask register
	 * access needs locking.
	 */
	spin_lock_irq(&rt2x00dev->irqmask_lock);

	rt2x00pci_register_read(rt2x00dev, CSR8, &reg);
	rt2x00_set_field32(&reg, irq_field, 0);
	rt2x00pci_register_write(rt2x00dev, CSR8, reg);

	spin_unlock_irq(&rt2x00dev->irqmask_lock);
}

static void rt2500pci_txstatus_tasklet(unsigned long data)
{
	struct rt2x00_dev *rt2x00dev = (struct rt2x00_dev *)data;
	u32 reg;

	/*
	 * Handle all tx queues.
	 */
	rt2500pci_txdone(rt2x00dev, QID_ATIM);
	rt2500pci_txdone(rt2x00dev, QID_AC_VO);
	rt2500pci_txdone(rt2x00dev, QID_AC_VI);

	/*
	 * Enable all TXDONE interrupts again.
	 */
	spin_lock_irq(&rt2x00dev->irqmask_lock);
<<<<<<< HEAD

	rt2x00pci_register_read(rt2x00dev, CSR8, &reg);
	rt2x00_set_field32(&reg, CSR8_TXDONE_TXRING, 0);
	rt2x00_set_field32(&reg, CSR8_TXDONE_ATIMRING, 0);
	rt2x00_set_field32(&reg, CSR8_TXDONE_PRIORING, 0);
	rt2x00pci_register_write(rt2x00dev, CSR8, reg);

	spin_unlock_irq(&rt2x00dev->irqmask_lock);
}

=======

	rt2x00pci_register_read(rt2x00dev, CSR8, &reg);
	rt2x00_set_field32(&reg, CSR8_TXDONE_TXRING, 0);
	rt2x00_set_field32(&reg, CSR8_TXDONE_ATIMRING, 0);
	rt2x00_set_field32(&reg, CSR8_TXDONE_PRIORING, 0);
	rt2x00pci_register_write(rt2x00dev, CSR8, reg);

	spin_unlock_irq(&rt2x00dev->irqmask_lock);
}

>>>>>>> d762f438
static void rt2500pci_tbtt_tasklet(unsigned long data)
{
	struct rt2x00_dev *rt2x00dev = (struct rt2x00_dev *)data;
	rt2x00lib_beacondone(rt2x00dev);
	rt2500pci_enable_interrupt(rt2x00dev, CSR8_TBCN_EXPIRE);
}

static void rt2500pci_rxdone_tasklet(unsigned long data)
{
	struct rt2x00_dev *rt2x00dev = (struct rt2x00_dev *)data;
<<<<<<< HEAD
	rt2x00pci_rxdone(rt2x00dev);
	rt2500pci_enable_interrupt(rt2x00dev, CSR8_RXDONE);
=======
	if (rt2x00pci_rxdone(rt2x00dev))
		tasklet_schedule(&rt2x00dev->rxdone_tasklet);
	else
		rt2500pci_enable_interrupt(rt2x00dev, CSR8_RXDONE);
>>>>>>> d762f438
}

static irqreturn_t rt2500pci_interrupt(int irq, void *dev_instance)
{
	struct rt2x00_dev *rt2x00dev = dev_instance;
	u32 reg, mask;

	/*
	 * Get the interrupt sources & saved to local variable.
	 * Write register value back to clear pending interrupts.
	 */
	rt2x00pci_register_read(rt2x00dev, CSR7, &reg);
	rt2x00pci_register_write(rt2x00dev, CSR7, reg);

	if (!reg)
		return IRQ_NONE;

	if (!test_bit(DEVICE_STATE_ENABLED_RADIO, &rt2x00dev->flags))
		return IRQ_HANDLED;

	mask = reg;
<<<<<<< HEAD

	/*
	 * Schedule tasklets for interrupt handling.
	 */
	if (rt2x00_get_field32(reg, CSR7_TBCN_EXPIRE))
		tasklet_hi_schedule(&rt2x00dev->tbtt_tasklet);

	if (rt2x00_get_field32(reg, CSR7_RXDONE))
		tasklet_schedule(&rt2x00dev->rxdone_tasklet);

=======

	/*
	 * Schedule tasklets for interrupt handling.
	 */
	if (rt2x00_get_field32(reg, CSR7_TBCN_EXPIRE))
		tasklet_hi_schedule(&rt2x00dev->tbtt_tasklet);

	if (rt2x00_get_field32(reg, CSR7_RXDONE))
		tasklet_schedule(&rt2x00dev->rxdone_tasklet);

>>>>>>> d762f438
	if (rt2x00_get_field32(reg, CSR7_TXDONE_ATIMRING) ||
	    rt2x00_get_field32(reg, CSR7_TXDONE_PRIORING) ||
	    rt2x00_get_field32(reg, CSR7_TXDONE_TXRING)) {
		tasklet_schedule(&rt2x00dev->txstatus_tasklet);
		/*
		 * Mask out all txdone interrupts.
		 */
		rt2x00_set_field32(&mask, CSR8_TXDONE_TXRING, 1);
		rt2x00_set_field32(&mask, CSR8_TXDONE_ATIMRING, 1);
		rt2x00_set_field32(&mask, CSR8_TXDONE_PRIORING, 1);
	}

	/*
	 * Disable all interrupts for which a tasklet was scheduled right now,
	 * the tasklet will reenable the appropriate interrupts.
	 */
	spin_lock(&rt2x00dev->irqmask_lock);

	rt2x00pci_register_read(rt2x00dev, CSR8, &reg);
	reg |= mask;
	rt2x00pci_register_write(rt2x00dev, CSR8, reg);

	spin_unlock(&rt2x00dev->irqmask_lock);

	return IRQ_HANDLED;
}

/*
 * Device probe functions.
 */
static int rt2500pci_validate_eeprom(struct rt2x00_dev *rt2x00dev)
{
	struct eeprom_93cx6 eeprom;
	u32 reg;
	u16 word;
	u8 *mac;

	rt2x00pci_register_read(rt2x00dev, CSR21, &reg);

	eeprom.data = rt2x00dev;
	eeprom.register_read = rt2500pci_eepromregister_read;
	eeprom.register_write = rt2500pci_eepromregister_write;
	eeprom.width = rt2x00_get_field32(reg, CSR21_TYPE_93C46) ?
	    PCI_EEPROM_WIDTH_93C46 : PCI_EEPROM_WIDTH_93C66;
	eeprom.reg_data_in = 0;
	eeprom.reg_data_out = 0;
	eeprom.reg_data_clock = 0;
	eeprom.reg_chip_select = 0;

	eeprom_93cx6_multiread(&eeprom, EEPROM_BASE, rt2x00dev->eeprom,
			       EEPROM_SIZE / sizeof(u16));

	/*
	 * Start validation of the data that has been read.
	 */
	mac = rt2x00_eeprom_addr(rt2x00dev, EEPROM_MAC_ADDR_0);
	if (!is_valid_ether_addr(mac)) {
		random_ether_addr(mac);
		EEPROM(rt2x00dev, "MAC: %pM\n", mac);
	}

	rt2x00_eeprom_read(rt2x00dev, EEPROM_ANTENNA, &word);
	if (word == 0xffff) {
		rt2x00_set_field16(&word, EEPROM_ANTENNA_NUM, 2);
		rt2x00_set_field16(&word, EEPROM_ANTENNA_TX_DEFAULT,
				   ANTENNA_SW_DIVERSITY);
		rt2x00_set_field16(&word, EEPROM_ANTENNA_RX_DEFAULT,
				   ANTENNA_SW_DIVERSITY);
		rt2x00_set_field16(&word, EEPROM_ANTENNA_LED_MODE,
				   LED_MODE_DEFAULT);
		rt2x00_set_field16(&word, EEPROM_ANTENNA_DYN_TXAGC, 0);
		rt2x00_set_field16(&word, EEPROM_ANTENNA_HARDWARE_RADIO, 0);
		rt2x00_set_field16(&word, EEPROM_ANTENNA_RF_TYPE, RF2522);
		rt2x00_eeprom_write(rt2x00dev, EEPROM_ANTENNA, word);
		EEPROM(rt2x00dev, "Antenna: 0x%04x\n", word);
	}

	rt2x00_eeprom_read(rt2x00dev, EEPROM_NIC, &word);
	if (word == 0xffff) {
		rt2x00_set_field16(&word, EEPROM_NIC_CARDBUS_ACCEL, 0);
		rt2x00_set_field16(&word, EEPROM_NIC_DYN_BBP_TUNE, 0);
		rt2x00_set_field16(&word, EEPROM_NIC_CCK_TX_POWER, 0);
		rt2x00_eeprom_write(rt2x00dev, EEPROM_NIC, word);
		EEPROM(rt2x00dev, "NIC: 0x%04x\n", word);
	}

	rt2x00_eeprom_read(rt2x00dev, EEPROM_CALIBRATE_OFFSET, &word);
	if (word == 0xffff) {
		rt2x00_set_field16(&word, EEPROM_CALIBRATE_OFFSET_RSSI,
				   DEFAULT_RSSI_OFFSET);
		rt2x00_eeprom_write(rt2x00dev, EEPROM_CALIBRATE_OFFSET, word);
		EEPROM(rt2x00dev, "Calibrate offset: 0x%04x\n", word);
	}

	return 0;
}

static int rt2500pci_init_eeprom(struct rt2x00_dev *rt2x00dev)
{
	u32 reg;
	u16 value;
	u16 eeprom;

	/*
	 * Read EEPROM word for configuration.
	 */
	rt2x00_eeprom_read(rt2x00dev, EEPROM_ANTENNA, &eeprom);

	/*
	 * Identify RF chipset.
	 */
	value = rt2x00_get_field16(eeprom, EEPROM_ANTENNA_RF_TYPE);
	rt2x00pci_register_read(rt2x00dev, CSR0, &reg);
	rt2x00_set_chip(rt2x00dev, RT2560, value,
			rt2x00_get_field32(reg, CSR0_REVISION));

	if (!rt2x00_rf(rt2x00dev, RF2522) &&
	    !rt2x00_rf(rt2x00dev, RF2523) &&
	    !rt2x00_rf(rt2x00dev, RF2524) &&
	    !rt2x00_rf(rt2x00dev, RF2525) &&
	    !rt2x00_rf(rt2x00dev, RF2525E) &&
	    !rt2x00_rf(rt2x00dev, RF5222)) {
		ERROR(rt2x00dev, "Invalid RF chipset detected.\n");
		return -ENODEV;
	}

	/*
	 * Identify default antenna configuration.
	 */
	rt2x00dev->default_ant.tx =
	    rt2x00_get_field16(eeprom, EEPROM_ANTENNA_TX_DEFAULT);
	rt2x00dev->default_ant.rx =
	    rt2x00_get_field16(eeprom, EEPROM_ANTENNA_RX_DEFAULT);

	/*
	 * Store led mode, for correct led behaviour.
	 */
#ifdef CONFIG_RT2X00_LIB_LEDS
	value = rt2x00_get_field16(eeprom, EEPROM_ANTENNA_LED_MODE);

	rt2500pci_init_led(rt2x00dev, &rt2x00dev->led_radio, LED_TYPE_RADIO);
	if (value == LED_MODE_TXRX_ACTIVITY ||
	    value == LED_MODE_DEFAULT ||
	    value == LED_MODE_ASUS)
		rt2500pci_init_led(rt2x00dev, &rt2x00dev->led_qual,
				   LED_TYPE_ACTIVITY);
#endif /* CONFIG_RT2X00_LIB_LEDS */

	/*
	 * Detect if this device has an hardware controlled radio.
	 */
	if (rt2x00_get_field16(eeprom, EEPROM_ANTENNA_HARDWARE_RADIO))
		__set_bit(CAPABILITY_HW_BUTTON, &rt2x00dev->cap_flags);

	/*
	 * Check if the BBP tuning should be enabled.
	 */
	rt2x00_eeprom_read(rt2x00dev, EEPROM_NIC, &eeprom);
	if (!rt2x00_get_field16(eeprom, EEPROM_NIC_DYN_BBP_TUNE))
		__set_bit(CAPABILITY_LINK_TUNING, &rt2x00dev->cap_flags);

	/*
	 * Read the RSSI <-> dBm offset information.
	 */
	rt2x00_eeprom_read(rt2x00dev, EEPROM_CALIBRATE_OFFSET, &eeprom);
	rt2x00dev->rssi_offset =
	    rt2x00_get_field16(eeprom, EEPROM_CALIBRATE_OFFSET_RSSI);

	return 0;
}

/*
 * RF value list for RF2522
 * Supports: 2.4 GHz
 */
static const struct rf_channel rf_vals_bg_2522[] = {
	{ 1,  0x00002050, 0x000c1fda, 0x00000101, 0 },
	{ 2,  0x00002050, 0x000c1fee, 0x00000101, 0 },
	{ 3,  0x00002050, 0x000c2002, 0x00000101, 0 },
	{ 4,  0x00002050, 0x000c2016, 0x00000101, 0 },
	{ 5,  0x00002050, 0x000c202a, 0x00000101, 0 },
	{ 6,  0x00002050, 0x000c203e, 0x00000101, 0 },
	{ 7,  0x00002050, 0x000c2052, 0x00000101, 0 },
	{ 8,  0x00002050, 0x000c2066, 0x00000101, 0 },
	{ 9,  0x00002050, 0x000c207a, 0x00000101, 0 },
	{ 10, 0x00002050, 0x000c208e, 0x00000101, 0 },
	{ 11, 0x00002050, 0x000c20a2, 0x00000101, 0 },
	{ 12, 0x00002050, 0x000c20b6, 0x00000101, 0 },
	{ 13, 0x00002050, 0x000c20ca, 0x00000101, 0 },
	{ 14, 0x00002050, 0x000c20fa, 0x00000101, 0 },
};

/*
 * RF value list for RF2523
 * Supports: 2.4 GHz
 */
static const struct rf_channel rf_vals_bg_2523[] = {
	{ 1,  0x00022010, 0x00000c9e, 0x000e0111, 0x00000a1b },
	{ 2,  0x00022010, 0x00000ca2, 0x000e0111, 0x00000a1b },
	{ 3,  0x00022010, 0x00000ca6, 0x000e0111, 0x00000a1b },
	{ 4,  0x00022010, 0x00000caa, 0x000e0111, 0x00000a1b },
	{ 5,  0x00022010, 0x00000cae, 0x000e0111, 0x00000a1b },
	{ 6,  0x00022010, 0x00000cb2, 0x000e0111, 0x00000a1b },
	{ 7,  0x00022010, 0x00000cb6, 0x000e0111, 0x00000a1b },
	{ 8,  0x00022010, 0x00000cba, 0x000e0111, 0x00000a1b },
	{ 9,  0x00022010, 0x00000cbe, 0x000e0111, 0x00000a1b },
	{ 10, 0x00022010, 0x00000d02, 0x000e0111, 0x00000a1b },
	{ 11, 0x00022010, 0x00000d06, 0x000e0111, 0x00000a1b },
	{ 12, 0x00022010, 0x00000d0a, 0x000e0111, 0x00000a1b },
	{ 13, 0x00022010, 0x00000d0e, 0x000e0111, 0x00000a1b },
	{ 14, 0x00022010, 0x00000d1a, 0x000e0111, 0x00000a03 },
};

/*
 * RF value list for RF2524
 * Supports: 2.4 GHz
 */
static const struct rf_channel rf_vals_bg_2524[] = {
	{ 1,  0x00032020, 0x00000c9e, 0x00000101, 0x00000a1b },
	{ 2,  0x00032020, 0x00000ca2, 0x00000101, 0x00000a1b },
	{ 3,  0x00032020, 0x00000ca6, 0x00000101, 0x00000a1b },
	{ 4,  0x00032020, 0x00000caa, 0x00000101, 0x00000a1b },
	{ 5,  0x00032020, 0x00000cae, 0x00000101, 0x00000a1b },
	{ 6,  0x00032020, 0x00000cb2, 0x00000101, 0x00000a1b },
	{ 7,  0x00032020, 0x00000cb6, 0x00000101, 0x00000a1b },
	{ 8,  0x00032020, 0x00000cba, 0x00000101, 0x00000a1b },
	{ 9,  0x00032020, 0x00000cbe, 0x00000101, 0x00000a1b },
	{ 10, 0x00032020, 0x00000d02, 0x00000101, 0x00000a1b },
	{ 11, 0x00032020, 0x00000d06, 0x00000101, 0x00000a1b },
	{ 12, 0x00032020, 0x00000d0a, 0x00000101, 0x00000a1b },
	{ 13, 0x00032020, 0x00000d0e, 0x00000101, 0x00000a1b },
	{ 14, 0x00032020, 0x00000d1a, 0x00000101, 0x00000a03 },
};

/*
 * RF value list for RF2525
 * Supports: 2.4 GHz
 */
static const struct rf_channel rf_vals_bg_2525[] = {
	{ 1,  0x00022020, 0x00080c9e, 0x00060111, 0x00000a1b },
	{ 2,  0x00022020, 0x00080ca2, 0x00060111, 0x00000a1b },
	{ 3,  0x00022020, 0x00080ca6, 0x00060111, 0x00000a1b },
	{ 4,  0x00022020, 0x00080caa, 0x00060111, 0x00000a1b },
	{ 5,  0x00022020, 0x00080cae, 0x00060111, 0x00000a1b },
	{ 6,  0x00022020, 0x00080cb2, 0x00060111, 0x00000a1b },
	{ 7,  0x00022020, 0x00080cb6, 0x00060111, 0x00000a1b },
	{ 8,  0x00022020, 0x00080cba, 0x00060111, 0x00000a1b },
	{ 9,  0x00022020, 0x00080cbe, 0x00060111, 0x00000a1b },
	{ 10, 0x00022020, 0x00080d02, 0x00060111, 0x00000a1b },
	{ 11, 0x00022020, 0x00080d06, 0x00060111, 0x00000a1b },
	{ 12, 0x00022020, 0x00080d0a, 0x00060111, 0x00000a1b },
	{ 13, 0x00022020, 0x00080d0e, 0x00060111, 0x00000a1b },
	{ 14, 0x00022020, 0x00080d1a, 0x00060111, 0x00000a03 },
};

/*
 * RF value list for RF2525e
 * Supports: 2.4 GHz
 */
static const struct rf_channel rf_vals_bg_2525e[] = {
	{ 1,  0x00022020, 0x00081136, 0x00060111, 0x00000a0b },
	{ 2,  0x00022020, 0x0008113a, 0x00060111, 0x00000a0b },
	{ 3,  0x00022020, 0x0008113e, 0x00060111, 0x00000a0b },
	{ 4,  0x00022020, 0x00081182, 0x00060111, 0x00000a0b },
	{ 5,  0x00022020, 0x00081186, 0x00060111, 0x00000a0b },
	{ 6,  0x00022020, 0x0008118a, 0x00060111, 0x00000a0b },
	{ 7,  0x00022020, 0x0008118e, 0x00060111, 0x00000a0b },
	{ 8,  0x00022020, 0x00081192, 0x00060111, 0x00000a0b },
	{ 9,  0x00022020, 0x00081196, 0x00060111, 0x00000a0b },
	{ 10, 0x00022020, 0x0008119a, 0x00060111, 0x00000a0b },
	{ 11, 0x00022020, 0x0008119e, 0x00060111, 0x00000a0b },
	{ 12, 0x00022020, 0x000811a2, 0x00060111, 0x00000a0b },
	{ 13, 0x00022020, 0x000811a6, 0x00060111, 0x00000a0b },
	{ 14, 0x00022020, 0x000811ae, 0x00060111, 0x00000a1b },
};

/*
 * RF value list for RF5222
 * Supports: 2.4 GHz & 5.2 GHz
 */
static const struct rf_channel rf_vals_5222[] = {
	{ 1,  0x00022020, 0x00001136, 0x00000101, 0x00000a0b },
	{ 2,  0x00022020, 0x0000113a, 0x00000101, 0x00000a0b },
	{ 3,  0x00022020, 0x0000113e, 0x00000101, 0x00000a0b },
	{ 4,  0x00022020, 0x00001182, 0x00000101, 0x00000a0b },
	{ 5,  0x00022020, 0x00001186, 0x00000101, 0x00000a0b },
	{ 6,  0x00022020, 0x0000118a, 0x00000101, 0x00000a0b },
	{ 7,  0x00022020, 0x0000118e, 0x00000101, 0x00000a0b },
	{ 8,  0x00022020, 0x00001192, 0x00000101, 0x00000a0b },
	{ 9,  0x00022020, 0x00001196, 0x00000101, 0x00000a0b },
	{ 10, 0x00022020, 0x0000119a, 0x00000101, 0x00000a0b },
	{ 11, 0x00022020, 0x0000119e, 0x00000101, 0x00000a0b },
	{ 12, 0x00022020, 0x000011a2, 0x00000101, 0x00000a0b },
	{ 13, 0x00022020, 0x000011a6, 0x00000101, 0x00000a0b },
	{ 14, 0x00022020, 0x000011ae, 0x00000101, 0x00000a1b },

	/* 802.11 UNI / HyperLan 2 */
	{ 36, 0x00022010, 0x00018896, 0x00000101, 0x00000a1f },
	{ 40, 0x00022010, 0x0001889a, 0x00000101, 0x00000a1f },
	{ 44, 0x00022010, 0x0001889e, 0x00000101, 0x00000a1f },
	{ 48, 0x00022010, 0x000188a2, 0x00000101, 0x00000a1f },
	{ 52, 0x00022010, 0x000188a6, 0x00000101, 0x00000a1f },
	{ 66, 0x00022010, 0x000188aa, 0x00000101, 0x00000a1f },
	{ 60, 0x00022010, 0x000188ae, 0x00000101, 0x00000a1f },
	{ 64, 0x00022010, 0x000188b2, 0x00000101, 0x00000a1f },

	/* 802.11 HyperLan 2 */
	{ 100, 0x00022010, 0x00008802, 0x00000101, 0x00000a0f },
	{ 104, 0x00022010, 0x00008806, 0x00000101, 0x00000a0f },
	{ 108, 0x00022010, 0x0000880a, 0x00000101, 0x00000a0f },
	{ 112, 0x00022010, 0x0000880e, 0x00000101, 0x00000a0f },
	{ 116, 0x00022010, 0x00008812, 0x00000101, 0x00000a0f },
	{ 120, 0x00022010, 0x00008816, 0x00000101, 0x00000a0f },
	{ 124, 0x00022010, 0x0000881a, 0x00000101, 0x00000a0f },
	{ 128, 0x00022010, 0x0000881e, 0x00000101, 0x00000a0f },
	{ 132, 0x00022010, 0x00008822, 0x00000101, 0x00000a0f },
	{ 136, 0x00022010, 0x00008826, 0x00000101, 0x00000a0f },

	/* 802.11 UNII */
	{ 140, 0x00022010, 0x0000882a, 0x00000101, 0x00000a0f },
	{ 149, 0x00022020, 0x000090a6, 0x00000101, 0x00000a07 },
	{ 153, 0x00022020, 0x000090ae, 0x00000101, 0x00000a07 },
	{ 157, 0x00022020, 0x000090b6, 0x00000101, 0x00000a07 },
	{ 161, 0x00022020, 0x000090be, 0x00000101, 0x00000a07 },
};

static int rt2500pci_probe_hw_mode(struct rt2x00_dev *rt2x00dev)
{
	struct hw_mode_spec *spec = &rt2x00dev->spec;
	struct channel_info *info;
	char *tx_power;
	unsigned int i;

	/*
	 * Initialize all hw fields.
	 */
	rt2x00dev->hw->flags = IEEE80211_HW_HOST_BROADCAST_PS_BUFFERING |
			       IEEE80211_HW_SIGNAL_DBM |
			       IEEE80211_HW_SUPPORTS_PS |
			       IEEE80211_HW_PS_NULLFUNC_STACK;

	SET_IEEE80211_DEV(rt2x00dev->hw, rt2x00dev->dev);
	SET_IEEE80211_PERM_ADDR(rt2x00dev->hw,
				rt2x00_eeprom_addr(rt2x00dev,
						   EEPROM_MAC_ADDR_0));

	/*
	 * Initialize hw_mode information.
	 */
	spec->supported_bands = SUPPORT_BAND_2GHZ;
	spec->supported_rates = SUPPORT_RATE_CCK | SUPPORT_RATE_OFDM;

	if (rt2x00_rf(rt2x00dev, RF2522)) {
		spec->num_channels = ARRAY_SIZE(rf_vals_bg_2522);
		spec->channels = rf_vals_bg_2522;
	} else if (rt2x00_rf(rt2x00dev, RF2523)) {
		spec->num_channels = ARRAY_SIZE(rf_vals_bg_2523);
		spec->channels = rf_vals_bg_2523;
	} else if (rt2x00_rf(rt2x00dev, RF2524)) {
		spec->num_channels = ARRAY_SIZE(rf_vals_bg_2524);
		spec->channels = rf_vals_bg_2524;
	} else if (rt2x00_rf(rt2x00dev, RF2525)) {
		spec->num_channels = ARRAY_SIZE(rf_vals_bg_2525);
		spec->channels = rf_vals_bg_2525;
	} else if (rt2x00_rf(rt2x00dev, RF2525E)) {
		spec->num_channels = ARRAY_SIZE(rf_vals_bg_2525e);
		spec->channels = rf_vals_bg_2525e;
	} else if (rt2x00_rf(rt2x00dev, RF5222)) {
		spec->supported_bands |= SUPPORT_BAND_5GHZ;
		spec->num_channels = ARRAY_SIZE(rf_vals_5222);
		spec->channels = rf_vals_5222;
	}

	/*
	 * Create channel information array
	 */
	info = kcalloc(spec->num_channels, sizeof(*info), GFP_KERNEL);
	if (!info)
		return -ENOMEM;

	spec->channels_info = info;

	tx_power = rt2x00_eeprom_addr(rt2x00dev, EEPROM_TXPOWER_START);
	for (i = 0; i < 14; i++) {
		info[i].max_power = MAX_TXPOWER;
		info[i].default_power1 = TXPOWER_FROM_DEV(tx_power[i]);
	}

	if (spec->num_channels > 14) {
		for (i = 14; i < spec->num_channels; i++) {
			info[i].max_power = MAX_TXPOWER;
			info[i].default_power1 = DEFAULT_TXPOWER;
		}
	}

	return 0;
}

static int rt2500pci_probe_hw(struct rt2x00_dev *rt2x00dev)
{
	int retval;

	/*
	 * Allocate eeprom data.
	 */
	retval = rt2500pci_validate_eeprom(rt2x00dev);
	if (retval)
		return retval;

	retval = rt2500pci_init_eeprom(rt2x00dev);
	if (retval)
		return retval;

	/*
	 * Initialize hw specifications.
	 */
	retval = rt2500pci_probe_hw_mode(rt2x00dev);
	if (retval)
		return retval;

	/*
	 * This device requires the atim queue and DMA-mapped skbs.
	 */
<<<<<<< HEAD
	__set_bit(DRIVER_REQUIRE_ATIM_QUEUE, &rt2x00dev->flags);
	__set_bit(DRIVER_REQUIRE_DMA, &rt2x00dev->flags);
	__set_bit(DRIVER_REQUIRE_SW_SEQNO, &rt2x00dev->flags);
=======
	__set_bit(REQUIRE_ATIM_QUEUE, &rt2x00dev->cap_flags);
	__set_bit(REQUIRE_DMA, &rt2x00dev->cap_flags);
	__set_bit(REQUIRE_SW_SEQNO, &rt2x00dev->cap_flags);
>>>>>>> d762f438

	/*
	 * Set the rssi offset.
	 */
	rt2x00dev->rssi_offset = DEFAULT_RSSI_OFFSET;

	return 0;
}

/*
 * IEEE80211 stack callback functions.
 */
static u64 rt2500pci_get_tsf(struct ieee80211_hw *hw)
{
	struct rt2x00_dev *rt2x00dev = hw->priv;
	u64 tsf;
	u32 reg;

	rt2x00pci_register_read(rt2x00dev, CSR17, &reg);
	tsf = (u64) rt2x00_get_field32(reg, CSR17_HIGH_TSFTIMER) << 32;
	rt2x00pci_register_read(rt2x00dev, CSR16, &reg);
	tsf |= rt2x00_get_field32(reg, CSR16_LOW_TSFTIMER);

	return tsf;
}

static int rt2500pci_tx_last_beacon(struct ieee80211_hw *hw)
{
	struct rt2x00_dev *rt2x00dev = hw->priv;
	u32 reg;

	rt2x00pci_register_read(rt2x00dev, CSR15, &reg);
	return rt2x00_get_field32(reg, CSR15_BEACON_SENT);
}

static const struct ieee80211_ops rt2500pci_mac80211_ops = {
	.tx			= rt2x00mac_tx,
	.start			= rt2x00mac_start,
	.stop			= rt2x00mac_stop,
	.add_interface		= rt2x00mac_add_interface,
	.remove_interface	= rt2x00mac_remove_interface,
	.config			= rt2x00mac_config,
	.configure_filter	= rt2x00mac_configure_filter,
	.sw_scan_start		= rt2x00mac_sw_scan_start,
	.sw_scan_complete	= rt2x00mac_sw_scan_complete,
	.get_stats		= rt2x00mac_get_stats,
	.bss_info_changed	= rt2x00mac_bss_info_changed,
	.conf_tx		= rt2x00mac_conf_tx,
	.get_tsf		= rt2500pci_get_tsf,
	.tx_last_beacon		= rt2500pci_tx_last_beacon,
	.rfkill_poll		= rt2x00mac_rfkill_poll,
	.flush			= rt2x00mac_flush,
	.set_antenna		= rt2x00mac_set_antenna,
	.get_antenna		= rt2x00mac_get_antenna,
	.get_ringparam		= rt2x00mac_get_ringparam,
};

static const struct rt2x00lib_ops rt2500pci_rt2x00_ops = {
	.irq_handler		= rt2500pci_interrupt,
	.txstatus_tasklet	= rt2500pci_txstatus_tasklet,
	.tbtt_tasklet		= rt2500pci_tbtt_tasklet,
	.rxdone_tasklet		= rt2500pci_rxdone_tasklet,
	.probe_hw		= rt2500pci_probe_hw,
	.initialize		= rt2x00pci_initialize,
	.uninitialize		= rt2x00pci_uninitialize,
	.get_entry_state	= rt2500pci_get_entry_state,
	.clear_entry		= rt2500pci_clear_entry,
	.set_device_state	= rt2500pci_set_device_state,
	.rfkill_poll		= rt2500pci_rfkill_poll,
	.link_stats		= rt2500pci_link_stats,
	.reset_tuner		= rt2500pci_reset_tuner,
	.link_tuner		= rt2500pci_link_tuner,
	.start_queue		= rt2500pci_start_queue,
	.kick_queue		= rt2500pci_kick_queue,
	.stop_queue		= rt2500pci_stop_queue,
	.flush_queue		= rt2x00pci_flush_queue,
	.write_tx_desc		= rt2500pci_write_tx_desc,
	.write_beacon		= rt2500pci_write_beacon,
	.fill_rxdone		= rt2500pci_fill_rxdone,
	.config_filter		= rt2500pci_config_filter,
	.config_intf		= rt2500pci_config_intf,
	.config_erp		= rt2500pci_config_erp,
	.config_ant		= rt2500pci_config_ant,
	.config			= rt2500pci_config,
};

static const struct data_queue_desc rt2500pci_queue_rx = {
	.entry_num		= 32,
	.data_size		= DATA_FRAME_SIZE,
	.desc_size		= RXD_DESC_SIZE,
	.priv_size		= sizeof(struct queue_entry_priv_pci),
};

static const struct data_queue_desc rt2500pci_queue_tx = {
	.entry_num		= 32,
	.data_size		= DATA_FRAME_SIZE,
	.desc_size		= TXD_DESC_SIZE,
	.priv_size		= sizeof(struct queue_entry_priv_pci),
};

static const struct data_queue_desc rt2500pci_queue_bcn = {
	.entry_num		= 1,
	.data_size		= MGMT_FRAME_SIZE,
	.desc_size		= TXD_DESC_SIZE,
	.priv_size		= sizeof(struct queue_entry_priv_pci),
};

static const struct data_queue_desc rt2500pci_queue_atim = {
	.entry_num		= 8,
	.data_size		= DATA_FRAME_SIZE,
	.desc_size		= TXD_DESC_SIZE,
	.priv_size		= sizeof(struct queue_entry_priv_pci),
};

static const struct rt2x00_ops rt2500pci_ops = {
	.name			= KBUILD_MODNAME,
	.max_sta_intf		= 1,
	.max_ap_intf		= 1,
	.eeprom_size		= EEPROM_SIZE,
	.rf_size		= RF_SIZE,
	.tx_queues		= NUM_TX_QUEUES,
	.extra_tx_headroom	= 0,
	.rx			= &rt2500pci_queue_rx,
	.tx			= &rt2500pci_queue_tx,
	.bcn			= &rt2500pci_queue_bcn,
	.atim			= &rt2500pci_queue_atim,
	.lib			= &rt2500pci_rt2x00_ops,
	.hw			= &rt2500pci_mac80211_ops,
#ifdef CONFIG_RT2X00_LIB_DEBUGFS
	.debugfs		= &rt2500pci_rt2x00debug,
#endif /* CONFIG_RT2X00_LIB_DEBUGFS */
};

/*
 * RT2500pci module information.
 */
static DEFINE_PCI_DEVICE_TABLE(rt2500pci_device_table) = {
	{ PCI_DEVICE(0x1814, 0x0201) },
	{ 0, }
};

MODULE_AUTHOR(DRV_PROJECT);
MODULE_VERSION(DRV_VERSION);
MODULE_DESCRIPTION("Ralink RT2500 PCI & PCMCIA Wireless LAN driver.");
MODULE_SUPPORTED_DEVICE("Ralink RT2560 PCI & PCMCIA chipset based cards");
MODULE_DEVICE_TABLE(pci, rt2500pci_device_table);
MODULE_LICENSE("GPL");

static int rt2500pci_probe(struct pci_dev *pci_dev,
			   const struct pci_device_id *id)
{
	return rt2x00pci_probe(pci_dev, &rt2500pci_ops);
}

static struct pci_driver rt2500pci_driver = {
	.name		= KBUILD_MODNAME,
	.id_table	= rt2500pci_device_table,
	.probe		= rt2500pci_probe,
	.remove		= __devexit_p(rt2x00pci_remove),
	.suspend	= rt2x00pci_suspend,
	.resume		= rt2x00pci_resume,
};

static int __init rt2500pci_init(void)
{
	return pci_register_driver(&rt2500pci_driver);
}

static void __exit rt2500pci_exit(void)
{
	pci_unregister_driver(&rt2500pci_driver);
}

module_init(rt2500pci_init);
module_exit(rt2500pci_exit);<|MERGE_RESOLUTION|>--- conflicted
+++ resolved
@@ -1446,13 +1446,8 @@
 	}
 }
 
-<<<<<<< HEAD
-static void rt2500pci_enable_interrupt(struct rt2x00_dev *rt2x00dev,
-				       struct rt2x00_field32 irq_field)
-=======
 static inline void rt2500pci_enable_interrupt(struct rt2x00_dev *rt2x00dev,
 					      struct rt2x00_field32 irq_field)
->>>>>>> d762f438
 {
 	u32 reg;
 
@@ -1485,7 +1480,6 @@
 	 * Enable all TXDONE interrupts again.
 	 */
 	spin_lock_irq(&rt2x00dev->irqmask_lock);
-<<<<<<< HEAD
 
 	rt2x00pci_register_read(rt2x00dev, CSR8, &reg);
 	rt2x00_set_field32(&reg, CSR8_TXDONE_TXRING, 0);
@@ -1496,18 +1490,6 @@
 	spin_unlock_irq(&rt2x00dev->irqmask_lock);
 }
 
-=======
-
-	rt2x00pci_register_read(rt2x00dev, CSR8, &reg);
-	rt2x00_set_field32(&reg, CSR8_TXDONE_TXRING, 0);
-	rt2x00_set_field32(&reg, CSR8_TXDONE_ATIMRING, 0);
-	rt2x00_set_field32(&reg, CSR8_TXDONE_PRIORING, 0);
-	rt2x00pci_register_write(rt2x00dev, CSR8, reg);
-
-	spin_unlock_irq(&rt2x00dev->irqmask_lock);
-}
-
->>>>>>> d762f438
 static void rt2500pci_tbtt_tasklet(unsigned long data)
 {
 	struct rt2x00_dev *rt2x00dev = (struct rt2x00_dev *)data;
@@ -1518,15 +1500,10 @@
 static void rt2500pci_rxdone_tasklet(unsigned long data)
 {
 	struct rt2x00_dev *rt2x00dev = (struct rt2x00_dev *)data;
-<<<<<<< HEAD
-	rt2x00pci_rxdone(rt2x00dev);
-	rt2500pci_enable_interrupt(rt2x00dev, CSR8_RXDONE);
-=======
 	if (rt2x00pci_rxdone(rt2x00dev))
 		tasklet_schedule(&rt2x00dev->rxdone_tasklet);
 	else
 		rt2500pci_enable_interrupt(rt2x00dev, CSR8_RXDONE);
->>>>>>> d762f438
 }
 
 static irqreturn_t rt2500pci_interrupt(int irq, void *dev_instance)
@@ -1548,7 +1525,6 @@
 		return IRQ_HANDLED;
 
 	mask = reg;
-<<<<<<< HEAD
 
 	/*
 	 * Schedule tasklets for interrupt handling.
@@ -1559,18 +1535,6 @@
 	if (rt2x00_get_field32(reg, CSR7_RXDONE))
 		tasklet_schedule(&rt2x00dev->rxdone_tasklet);
 
-=======
-
-	/*
-	 * Schedule tasklets for interrupt handling.
-	 */
-	if (rt2x00_get_field32(reg, CSR7_TBCN_EXPIRE))
-		tasklet_hi_schedule(&rt2x00dev->tbtt_tasklet);
-
-	if (rt2x00_get_field32(reg, CSR7_RXDONE))
-		tasklet_schedule(&rt2x00dev->rxdone_tasklet);
-
->>>>>>> d762f438
 	if (rt2x00_get_field32(reg, CSR7_TXDONE_ATIMRING) ||
 	    rt2x00_get_field32(reg, CSR7_TXDONE_PRIORING) ||
 	    rt2x00_get_field32(reg, CSR7_TXDONE_TXRING)) {
@@ -1994,15 +1958,9 @@
 	/*
 	 * This device requires the atim queue and DMA-mapped skbs.
 	 */
-<<<<<<< HEAD
-	__set_bit(DRIVER_REQUIRE_ATIM_QUEUE, &rt2x00dev->flags);
-	__set_bit(DRIVER_REQUIRE_DMA, &rt2x00dev->flags);
-	__set_bit(DRIVER_REQUIRE_SW_SEQNO, &rt2x00dev->flags);
-=======
 	__set_bit(REQUIRE_ATIM_QUEUE, &rt2x00dev->cap_flags);
 	__set_bit(REQUIRE_DMA, &rt2x00dev->cap_flags);
 	__set_bit(REQUIRE_SW_SEQNO, &rt2x00dev->cap_flags);
->>>>>>> d762f438
 
 	/*
 	 * Set the rssi offset.
