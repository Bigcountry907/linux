/*
 * Copyright (c) 2008-2009 Atheros Communications Inc.
 *
 * Permission to use, copy, modify, and/or distribute this software for any
 * purpose with or without fee is hereby granted, provided that the above
 * copyright notice and this permission notice appear in all copies.
 *
 * THE SOFTWARE IS PROVIDED "AS IS" AND THE AUTHOR DISCLAIMS ALL WARRANTIES
 * WITH REGARD TO THIS SOFTWARE INCLUDING ALL IMPLIED WARRANTIES OF
 * MERCHANTABILITY AND FITNESS. IN NO EVENT SHALL THE AUTHOR BE LIABLE FOR
 * ANY SPECIAL, DIRECT, INDIRECT, OR CONSEQUENTIAL DAMAGES OR ANY DAMAGES
 * WHATSOEVER RESULTING FROM LOSS OF USE, DATA OR PROFITS, WHETHER IN AN
 * ACTION OF CONTRACT, NEGLIGENCE OR OTHER TORTIOUS ACTION, ARISING OUT OF
 * OR IN CONNECTION WITH THE USE OR PERFORMANCE OF THIS SOFTWARE.
 */

#ifndef ATH9K_H
#define ATH9K_H

#include <linux/etherdevice.h>
#include <linux/device.h>
#include <linux/leds.h>
#include <linux/completion.h>
#include <linux/pm_qos_params.h>

#include "debug.h"
#include "common.h"

/*
 * Header for the ath9k.ko driver core *only* -- hw code nor any other driver
 * should rely on this file or its contents.
 */

struct ath_node;

/* Macro to expand scalars to 64-bit objects */

#define	ito64(x) (sizeof(x) == 1) ?			\
	(((unsigned long long int)(x)) & (0xff)) :	\
	(sizeof(x) == 2) ?				\
	(((unsigned long long int)(x)) & 0xffff) :	\
	((sizeof(x) == 4) ?				\
	 (((unsigned long long int)(x)) & 0xffffffff) : \
	 (unsigned long long int)(x))

/* increment with wrap-around */
#define INCR(_l, _sz)   do {			\
		(_l)++;				\
		(_l) &= ((_sz) - 1);		\
	} while (0)

/* decrement with wrap-around */
#define DECR(_l,  _sz)  do {			\
		(_l)--;				\
		(_l) &= ((_sz) - 1);		\
	} while (0)

#define A_MAX(a, b) ((a) > (b) ? (a) : (b))

#define ATH9K_PM_QOS_DEFAULT_VALUE	55

#define TSF_TO_TU(_h,_l) \
	((((u32)(_h)) << 22) | (((u32)(_l)) >> 10))

#define	ATH_TXQ_SETUP(sc, i)        ((sc)->tx.txqsetup & (1<<i))

struct ath_config {
	u32 ath_aggr_prot;
	u16 txpowlimit;
	u8 cabqReadytime;
};

/*************************/
/* Descriptor Management */
/*************************/

#define ATH_TXBUF_RESET(_bf) do {				\
		(_bf)->bf_stale = false;			\
		(_bf)->bf_lastbf = NULL;			\
		(_bf)->bf_next = NULL;				\
		memset(&((_bf)->bf_state), 0,			\
		       sizeof(struct ath_buf_state));		\
	} while (0)

#define ATH_RXBUF_RESET(_bf) do {		\
		(_bf)->bf_stale = false;	\
	} while (0)

/**
 * enum buffer_type - Buffer type flags
 *
 * @BUF_AMPDU: This buffer is an ampdu, as part of an aggregate (during TX)
 * @BUF_AGGR: Indicates whether the buffer can be aggregated
 *	(used in aggregation scheduling)
 * @BUF_XRETRY: To denote excessive retries of the buffer
 */
enum buffer_type {
	BUF_AMPDU		= BIT(2),
	BUF_AGGR		= BIT(3),
	BUF_XRETRY		= BIT(5),
};

#define bf_isampdu(bf)		(bf->bf_state.bf_type & BUF_AMPDU)
#define bf_isaggr(bf)		(bf->bf_state.bf_type & BUF_AGGR)
#define bf_isxretried(bf)	(bf->bf_state.bf_type & BUF_XRETRY)

#define ATH_TXSTATUS_RING_SIZE 64

struct ath_descdma {
	void *dd_desc;
	dma_addr_t dd_desc_paddr;
	u32 dd_desc_len;
	struct ath_buf *dd_bufptr;
};

int ath_descdma_setup(struct ath_softc *sc, struct ath_descdma *dd,
		      struct list_head *head, const char *name,
		      int nbuf, int ndesc, bool is_tx);
void ath_descdma_cleanup(struct ath_softc *sc, struct ath_descdma *dd,
			 struct list_head *head);

/***********/
/* RX / TX */
/***********/

#define ATH_MAX_ANTENNA         3
#define ATH_RXBUF               512
#define ATH_TXBUF               512
#define ATH_TXBUF_RESERVE       5
#define ATH_MAX_QDEPTH          (ATH_TXBUF / 4 - ATH_TXBUF_RESERVE)
#define ATH_TXMAXTRY            13
#define ATH_MGT_TXMAXTRY        4

#define TID_TO_WME_AC(_tid)				\
	((((_tid) == 0) || ((_tid) == 3)) ? WME_AC_BE :	\
	 (((_tid) == 1) || ((_tid) == 2)) ? WME_AC_BK :	\
	 (((_tid) == 4) || ((_tid) == 5)) ? WME_AC_VI :	\
	 WME_AC_VO)

#define ADDBA_EXCHANGE_ATTEMPTS    10
#define ATH_AGGR_DELIM_SZ          4
#define ATH_AGGR_MINPLEN           256 /* in bytes, minimum packet length */
/* number of delimiters for encryption padding */
#define ATH_AGGR_ENCRYPTDELIM      10
/* minimum h/w qdepth to be sustained to maximize aggregation */
#define ATH_AGGR_MIN_QDEPTH        2
#define ATH_AMPDU_SUBFRAME_DEFAULT 32

#define IEEE80211_SEQ_SEQ_SHIFT    4
#define IEEE80211_SEQ_MAX          4096
#define IEEE80211_WEP_IVLEN        3
#define IEEE80211_WEP_KIDLEN       1
#define IEEE80211_WEP_CRCLEN       4
#define IEEE80211_MAX_MPDU_LEN     (3840 + FCS_LEN +		\
				    (IEEE80211_WEP_IVLEN +	\
				     IEEE80211_WEP_KIDLEN +	\
				     IEEE80211_WEP_CRCLEN))

/* return whether a bit at index _n in bitmap _bm is set
 * _sz is the size of the bitmap  */
#define ATH_BA_ISSET(_bm, _n)  (((_n) < (WME_BA_BMP_SIZE)) &&		\
				((_bm)[(_n) >> 5] & (1 << ((_n) & 31))))

/* return block-ack bitmap index given sequence and starting sequence */
#define ATH_BA_INDEX(_st, _seq) (((_seq) - (_st)) & (IEEE80211_SEQ_MAX - 1))

/* returns delimiter padding required given the packet length */
#define ATH_AGGR_GET_NDELIM(_len)					\
       (((_len) >= ATH_AGGR_MINPLEN) ? 0 :                             \
        DIV_ROUND_UP(ATH_AGGR_MINPLEN - (_len), ATH_AGGR_DELIM_SZ))

#define BAW_WITHIN(_start, _bawsz, _seqno) \
	((((_seqno) - (_start)) & 4095) < (_bawsz))

#define ATH_AN_2_TID(_an, _tidno)  (&(_an)->tid[(_tidno)])

#define ATH_TX_COMPLETE_POLL_INT	1000

enum ATH_AGGR_STATUS {
	ATH_AGGR_DONE,
	ATH_AGGR_BAW_CLOSED,
	ATH_AGGR_LIMITED,
};

#define ATH_TXFIFO_DEPTH 8
struct ath_txq {
	u32 axq_qnum;
	u32 *axq_link;
	struct list_head axq_q;
	spinlock_t axq_lock;
	u32 axq_depth;
	u32 axq_ampdu_depth;
	bool stopped;
	bool axq_tx_inprogress;
	struct list_head axq_acq;
	struct list_head txq_fifo[ATH_TXFIFO_DEPTH];
	struct list_head txq_fifo_pending;
	u8 txq_headidx;
	u8 txq_tailidx;
	int pending_frames;
};

struct ath_atx_ac {
	struct ath_txq *txq;
	int sched;
	struct list_head list;
	struct list_head tid_q;
};

struct ath_frame_info {
	int framelen;
	u32 keyix;
	enum ath9k_key_type keytype;
	u8 retries;
	u16 seqno;
};

struct ath_buf_state {
	u8 bf_type;
	u8 bfs_paprd;
<<<<<<< HEAD
=======
	unsigned long bfs_paprd_timestamp;
>>>>>>> 47ae63e0
	enum ath9k_internal_frame_type bfs_ftype;
};

struct ath_buf {
	struct list_head list;
	struct ath_buf *bf_lastbf;	/* last buf of this unit (a frame or
					   an aggregate) */
	struct ath_buf *bf_next;	/* next subframe in the aggregate */
	struct sk_buff *bf_mpdu;	/* enclosing frame structure */
	void *bf_desc;			/* virtual addr of desc */
	dma_addr_t bf_daddr;		/* physical addr of desc */
	dma_addr_t bf_buf_addr;	/* physical addr of data buffer, for DMA */
	bool bf_stale;
	u16 bf_flags;
	struct ath_buf_state bf_state;
	struct ath_wiphy *aphy;
};

struct ath_atx_tid {
	struct list_head list;
	struct list_head buf_q;
	struct ath_node *an;
	struct ath_atx_ac *ac;
	unsigned long tx_buf[BITS_TO_LONGS(ATH_TID_MAX_BUFS)];
	u16 seq_start;
	u16 seq_next;
	u16 baw_size;
	int tidno;
	int baw_head;   /* first un-acked tx buffer */
	int baw_tail;   /* next unused tx buffer slot */
	int sched;
	int paused;
	u8 state;
};

struct ath_node {
	struct ath_common *common;
	struct ath_atx_tid tid[WME_NUM_TID];
	struct ath_atx_ac ac[WME_NUM_AC];
	u16 maxampdu;
	u8 mpdudensity;
};

#define AGGR_CLEANUP         BIT(1)
#define AGGR_ADDBA_COMPLETE  BIT(2)
#define AGGR_ADDBA_PROGRESS  BIT(3)

struct ath_tx_control {
	struct ath_txq *txq;
	struct ath_node *an;
	int if_id;
	enum ath9k_internal_frame_type frame_type;
	u8 paprd;
};

#define ATH_TX_ERROR        0x01
#define ATH_TX_XRETRY       0x02
#define ATH_TX_BAR          0x04

struct ath_tx {
	u16 seq_no;
	u32 txqsetup;
	spinlock_t txbuflock;
	struct list_head txbuf;
	struct ath_txq txq[ATH9K_NUM_TX_QUEUES];
	struct ath_descdma txdma;
	struct ath_txq *txq_map[WME_NUM_AC];
};

struct ath_rx_edma {
	struct sk_buff_head rx_fifo;
	struct sk_buff_head rx_buffers;
	u32 rx_fifo_hwsize;
};

struct ath_rx {
	u8 defant;
	u8 rxotherant;
	u32 *rxlink;
	unsigned int rxfilter;
	spinlock_t rxbuflock;
	struct list_head rxbuf;
	struct ath_descdma rxdma;
	struct ath_buf *rx_bufptr;
	struct ath_rx_edma rx_edma[ATH9K_RX_QUEUE_MAX];
};

int ath_startrecv(struct ath_softc *sc);
bool ath_stoprecv(struct ath_softc *sc);
void ath_flushrecv(struct ath_softc *sc);
u32 ath_calcrxfilter(struct ath_softc *sc);
int ath_rx_init(struct ath_softc *sc, int nbufs);
void ath_rx_cleanup(struct ath_softc *sc);
int ath_rx_tasklet(struct ath_softc *sc, int flush, bool hp);
struct ath_txq *ath_txq_setup(struct ath_softc *sc, int qtype, int subtype);
void ath_tx_cleanupq(struct ath_softc *sc, struct ath_txq *txq);
bool ath_drain_all_txq(struct ath_softc *sc, bool retry_tx);
void ath_draintxq(struct ath_softc *sc,
		     struct ath_txq *txq, bool retry_tx);
void ath_tx_node_init(struct ath_softc *sc, struct ath_node *an);
void ath_tx_node_cleanup(struct ath_softc *sc, struct ath_node *an);
void ath_txq_schedule(struct ath_softc *sc, struct ath_txq *txq);
int ath_tx_init(struct ath_softc *sc, int nbufs);
void ath_tx_cleanup(struct ath_softc *sc);
int ath_txq_update(struct ath_softc *sc, int qnum,
		   struct ath9k_tx_queue_info *q);
int ath_tx_start(struct ieee80211_hw *hw, struct sk_buff *skb,
		 struct ath_tx_control *txctl);
void ath_tx_tasklet(struct ath_softc *sc);
void ath_tx_edma_tasklet(struct ath_softc *sc);
int ath_tx_aggr_start(struct ath_softc *sc, struct ieee80211_sta *sta,
		      u16 tid, u16 *ssn);
void ath_tx_aggr_stop(struct ath_softc *sc, struct ieee80211_sta *sta, u16 tid);
void ath_tx_aggr_resume(struct ath_softc *sc, struct ieee80211_sta *sta, u16 tid);

/********/
/* VIFs */
/********/

struct ath_vif {
	int av_bslot;
	__le64 tsf_adjust; /* TSF adjustment for staggered beacons */
	enum nl80211_iftype av_opmode;
	struct ath_buf *av_bcbuf;
	struct ath_tx_control av_btxctl;
	u8 bssid[ETH_ALEN]; /* current BSSID from config_interface */
};

/*******************/
/* Beacon Handling */
/*******************/

/*
 * Regardless of the number of beacons we stagger, (i.e. regardless of the
 * number of BSSIDs) if a given beacon does not go out even after waiting this
 * number of beacon intervals, the game's up.
 */
#define BSTUCK_THRESH           	(9 * ATH_BCBUF)
#define	ATH_BCBUF               	4
#define ATH_DEFAULT_BINTVAL     	100 /* TU */
#define ATH_DEFAULT_BMISS_LIMIT 	10
#define IEEE80211_MS_TO_TU(x)           (((x) * 1000) / 1024)

struct ath_beacon_config {
	u16 beacon_interval;
	u16 listen_interval;
	u16 dtim_period;
	u16 bmiss_timeout;
	u8 dtim_count;
};

struct ath_beacon {
	enum {
		OK,		/* no change needed */
		UPDATE,		/* update pending */
		COMMIT		/* beacon sent, commit change */
	} updateslot;		/* slot time update fsm */

	u32 beaconq;
	u32 bmisscnt;
	u32 ast_be_xmit;
	u64 bc_tstamp;
	struct ieee80211_vif *bslot[ATH_BCBUF];
	struct ath_wiphy *bslot_aphy[ATH_BCBUF];
	int slottime;
	int slotupdate;
	struct ath9k_tx_queue_info beacon_qi;
	struct ath_descdma bdma;
	struct ath_txq *cabq;
	struct list_head bbuf;
};

void ath_beacon_tasklet(unsigned long data);
void ath_beacon_config(struct ath_softc *sc, struct ieee80211_vif *vif);
int ath_beacon_alloc(struct ath_wiphy *aphy, struct ieee80211_vif *vif);
void ath_beacon_return(struct ath_softc *sc, struct ath_vif *avp);
int ath_beaconq_config(struct ath_softc *sc);

/*******/
/* ANI */
/*******/

#define ATH_STA_SHORT_CALINTERVAL 1000    /* 1 second */
#define ATH_AP_SHORT_CALINTERVAL  100     /* 100 ms */
#define ATH_ANI_POLLINTERVAL_OLD  100     /* 100 ms */
#define ATH_ANI_POLLINTERVAL_NEW  1000    /* 1000 ms */
#define ATH_LONG_CALINTERVAL_INT  1000    /* 1000 ms */
#define ATH_LONG_CALINTERVAL      30000   /* 30 seconds */
#define ATH_RESTART_CALINTERVAL   1200000 /* 20 minutes */

#define ATH_PAPRD_TIMEOUT	100 /* msecs */

void ath_hw_check(struct work_struct *work);
void ath_paprd_calibrate(struct work_struct *work);
void ath_ani_calibrate(unsigned long data);

/**********/
/* BTCOEX */
/**********/

struct ath_btcoex {
	bool hw_timer_enabled;
	spinlock_t btcoex_lock;
	struct timer_list period_timer; /* Timer for BT period */
	u32 bt_priority_cnt;
	unsigned long bt_priority_time;
	int bt_stomp_type; /* Types of BT stomping */
	u32 btcoex_no_stomp; /* in usec */
	u32 btcoex_period; /* in usec */
	u32 btscan_no_stomp; /* in usec */
	struct ath_gen_timer *no_stomp_timer; /* Timer for no BT stomping */
};

int ath_init_btcoex_timer(struct ath_softc *sc);
void ath9k_btcoex_timer_resume(struct ath_softc *sc);
void ath9k_btcoex_timer_pause(struct ath_softc *sc);

/********************/
/*   LED Control    */
/********************/

#define ATH_LED_PIN_DEF 		1
#define ATH_LED_PIN_9287		8
#define ATH_LED_ON_DURATION_IDLE	350	/* in msecs */
#define ATH_LED_OFF_DURATION_IDLE	250	/* in msecs */

enum ath_led_type {
	ATH_LED_RADIO,
	ATH_LED_ASSOC,
	ATH_LED_TX,
	ATH_LED_RX
};

struct ath_led {
	struct ath_softc *sc;
	struct led_classdev led_cdev;
	enum ath_led_type led_type;
	char name[32];
	bool registered;
};

void ath_init_leds(struct ath_softc *sc);
void ath_deinit_leds(struct ath_softc *sc);

/* Antenna diversity/combining */
#define ATH_ANT_RX_CURRENT_SHIFT 4
#define ATH_ANT_RX_MAIN_SHIFT 2
#define ATH_ANT_RX_MASK 0x3

#define ATH_ANT_DIV_COMB_SHORT_SCAN_INTR 50
#define ATH_ANT_DIV_COMB_SHORT_SCAN_PKTCOUNT 0x100
#define ATH_ANT_DIV_COMB_MAX_PKTCOUNT 0x200
#define ATH_ANT_DIV_COMB_INIT_COUNT 95
#define ATH_ANT_DIV_COMB_MAX_COUNT 100
#define ATH_ANT_DIV_COMB_ALT_ANT_RATIO 30
#define ATH_ANT_DIV_COMB_ALT_ANT_RATIO2 20

#define ATH_ANT_DIV_COMB_LNA1_LNA2_DELTA -3
#define ATH_ANT_DIV_COMB_LNA1_LNA2_SWITCH_DELTA -1
#define ATH_ANT_DIV_COMB_LNA1_DELTA_HI -4
#define ATH_ANT_DIV_COMB_LNA1_DELTA_MID -2
#define ATH_ANT_DIV_COMB_LNA1_DELTA_LOW 2

enum ath9k_ant_div_comb_lna_conf {
	ATH_ANT_DIV_COMB_LNA1_MINUS_LNA2,
	ATH_ANT_DIV_COMB_LNA2,
	ATH_ANT_DIV_COMB_LNA1,
	ATH_ANT_DIV_COMB_LNA1_PLUS_LNA2,
};

struct ath_ant_comb {
	u16 count;
	u16 total_pkt_count;
	bool scan;
	bool scan_not_start;
	int main_total_rssi;
	int alt_total_rssi;
	int alt_recv_cnt;
	int main_recv_cnt;
	int rssi_lna1;
	int rssi_lna2;
	int rssi_add;
	int rssi_sub;
	int rssi_first;
	int rssi_second;
	int rssi_third;
	bool alt_good;
	int quick_scan_cnt;
	int main_conf;
	enum ath9k_ant_div_comb_lna_conf first_quick_scan_conf;
	enum ath9k_ant_div_comb_lna_conf second_quick_scan_conf;
	int first_bias;
	int second_bias;
	bool first_ratio;
	bool second_ratio;
	unsigned long scan_start_time;
};

/********************/
/* Main driver core */
/********************/

/*
 * Default cache line size, in bytes.
 * Used when PCI device not fully initialized by bootrom/BIOS
*/
#define DEFAULT_CACHELINE       32
#define ATH_REGCLASSIDS_MAX     10
#define ATH_CABQ_READY_TIME     80      /* % of beacon interval */
#define ATH_MAX_SW_RETRIES      10
#define ATH_CHAN_MAX            255
#define IEEE80211_WEP_NKID      4       /* number of key ids */

#define ATH_TXPOWER_MAX         100     /* .5 dBm units */
#define ATH_RATE_DUMMY_MARKER   0

#define SC_OP_INVALID                BIT(0)
#define SC_OP_BEACONS                BIT(1)
#define SC_OP_RXAGGR                 BIT(2)
#define SC_OP_TXAGGR                 BIT(3)
#define SC_OP_OFFCHANNEL             BIT(4)
#define SC_OP_PREAMBLE_SHORT         BIT(5)
#define SC_OP_PROTECT_ENABLE         BIT(6)
#define SC_OP_RXFLUSH                BIT(7)
#define SC_OP_LED_ASSOCIATED         BIT(8)
#define SC_OP_LED_ON                 BIT(9)
#define SC_OP_TSF_RESET              BIT(11)
#define SC_OP_BT_PRIORITY_DETECTED   BIT(12)
#define SC_OP_BT_SCAN		     BIT(13)
#define SC_OP_ANI_RUN		     BIT(14)
#define SC_OP_ENABLE_APM	     BIT(15)

/* Powersave flags */
#define PS_WAIT_FOR_BEACON        BIT(0)
#define PS_WAIT_FOR_CAB           BIT(1)
#define PS_WAIT_FOR_PSPOLL_DATA   BIT(2)
#define PS_WAIT_FOR_TX_ACK        BIT(3)
#define PS_BEACON_SYNC            BIT(4)

struct ath_wiphy;
struct ath_rate_table;

struct ath_softc {
	struct ieee80211_hw *hw;
	struct device *dev;

	spinlock_t wiphy_lock; /* spinlock to protect ath_wiphy data */
	struct ath_wiphy *pri_wiphy;
	struct ath_wiphy **sec_wiphy; /* secondary wiphys (virtual radios); may
				       * have NULL entries */
	int num_sec_wiphy; /* number of sec_wiphy pointers in the array */
	int chan_idx;
	int chan_is_ht;
	struct ath_wiphy *next_wiphy;
	struct work_struct chan_work;
	int wiphy_select_failures;
	unsigned long wiphy_select_first_fail;
	struct delayed_work wiphy_work;
	unsigned long wiphy_scheduler_int;
	int wiphy_scheduler_index;
	struct survey_info *cur_survey;
	struct survey_info survey[ATH9K_NUM_CHANNELS];

	struct tasklet_struct intr_tq;
	struct tasklet_struct bcon_tasklet;
	struct ath_hw *sc_ah;
	void __iomem *mem;
	int irq;
	spinlock_t sc_serial_rw;
	spinlock_t sc_pm_lock;
	spinlock_t sc_pcu_lock;
	struct mutex mutex;
	struct work_struct paprd_work;
	struct work_struct hw_check_work;
	struct completion paprd_complete;
	bool paprd_pending;

	u32 intrstatus;
	u32 sc_flags; /* SC_OP_* */
	u16 ps_flags; /* PS_* */
	u16 curtxpow;
	u8 nbcnvifs;
	u16 nvifs;
	bool ps_enabled;
	bool ps_idle;
	unsigned long ps_usecount;

	struct ath_config config;
	struct ath_rx rx;
	struct ath_tx tx;
	struct ath_beacon beacon;
	struct ieee80211_supported_band sbands[IEEE80211_NUM_BANDS];

	struct ath_led radio_led;
	struct ath_led assoc_led;
	struct ath_led tx_led;
	struct ath_led rx_led;
	struct delayed_work ath_led_blink_work;
	int led_on_duration;
	int led_off_duration;
	int led_on_cnt;
	int led_off_cnt;

	int beacon_interval;

#ifdef CONFIG_ATH9K_DEBUGFS
	struct ath9k_debug debug;
#endif
	struct ath_beacon_config cur_beacon_conf;
	struct delayed_work tx_complete_work;
	struct ath_btcoex btcoex;

	struct ath_descdma txsdma;

	struct ath_ant_comb ant_comb;

	struct pm_qos_request_list pm_qos_req;
};

struct ath_wiphy {
	struct ath_softc *sc; /* shared for all virtual wiphys */
	struct ieee80211_hw *hw;
	struct ath9k_hw_cal_data caldata;
	enum ath_wiphy_state {
		ATH_WIPHY_INACTIVE,
		ATH_WIPHY_ACTIVE,
		ATH_WIPHY_PAUSING,
		ATH_WIPHY_PAUSED,
		ATH_WIPHY_SCAN,
	} state;
	bool idle;
	int chan_idx;
	int chan_is_ht;
	int last_rssi;
};

void ath9k_tasklet(unsigned long data);
int ath_reset(struct ath_softc *sc, bool retry_tx);
int ath_cabq_update(struct ath_softc *);

static inline void ath_read_cachesize(struct ath_common *common, int *csz)
{
	common->bus_ops->read_cachesize(common, csz);
}

extern struct ieee80211_ops ath9k_ops;
extern int ath9k_modparam_nohwcrypt;
extern int led_blink;
<<<<<<< HEAD
extern int ath9k_pm_qos_value;
=======
>>>>>>> 47ae63e0
extern bool is_ath9k_unloaded;

irqreturn_t ath_isr(int irq, void *dev);
void ath9k_init_crypto(struct ath_softc *sc);
int ath9k_init_device(u16 devid, struct ath_softc *sc, u16 subsysid,
		    const struct ath_bus_ops *bus_ops);
void ath9k_deinit_device(struct ath_softc *sc);
void ath9k_set_hw_capab(struct ath_softc *sc, struct ieee80211_hw *hw);
void ath9k_update_ichannel(struct ath_softc *sc, struct ieee80211_hw *hw,
			   struct ath9k_channel *ichan);
int ath_set_channel(struct ath_softc *sc, struct ieee80211_hw *hw,
		    struct ath9k_channel *hchan);

void ath_radio_enable(struct ath_softc *sc, struct ieee80211_hw *hw);
void ath_radio_disable(struct ath_softc *sc, struct ieee80211_hw *hw);
bool ath9k_setpower(struct ath_softc *sc, enum ath9k_power_mode mode);

#ifdef CONFIG_PCI
int ath_pci_init(void);
void ath_pci_exit(void);
#else
static inline int ath_pci_init(void) { return 0; };
static inline void ath_pci_exit(void) {};
#endif

#ifdef CONFIG_ATHEROS_AR71XX
int ath_ahb_init(void);
void ath_ahb_exit(void);
#else
static inline int ath_ahb_init(void) { return 0; };
static inline void ath_ahb_exit(void) {};
#endif

void ath9k_ps_wakeup(struct ath_softc *sc);
void ath9k_ps_restore(struct ath_softc *sc);

u8 ath_txchainmask_reduction(struct ath_softc *sc, u8 chainmask, u32 rate);

void ath9k_set_bssid_mask(struct ieee80211_hw *hw, struct ieee80211_vif *vif);
int ath9k_wiphy_add(struct ath_softc *sc);
int ath9k_wiphy_del(struct ath_wiphy *aphy);
void ath9k_tx_status(struct ieee80211_hw *hw, struct sk_buff *skb, int ftype);
int ath9k_wiphy_pause(struct ath_wiphy *aphy);
int ath9k_wiphy_unpause(struct ath_wiphy *aphy);
int ath9k_wiphy_select(struct ath_wiphy *aphy);
void ath9k_wiphy_set_scheduler(struct ath_softc *sc, unsigned int msec_int);
void ath9k_wiphy_chan_work(struct work_struct *work);
bool ath9k_wiphy_started(struct ath_softc *sc);
void ath9k_wiphy_pause_all_forced(struct ath_softc *sc,
				  struct ath_wiphy *selected);
bool ath9k_wiphy_scanning(struct ath_softc *sc);
void ath9k_wiphy_work(struct work_struct *work);
bool ath9k_all_wiphys_idle(struct ath_softc *sc);
void ath9k_set_wiphy_idle(struct ath_wiphy *aphy, bool idle);

void ath_mac80211_stop_queue(struct ath_softc *sc, u16 skb_queue);
bool ath_mac80211_start_queue(struct ath_softc *sc, u16 skb_queue);

void ath_start_rfkill_poll(struct ath_softc *sc);
extern void ath9k_rfkill_poll_state(struct ieee80211_hw *hw);

#endif /* ATH9K_H */<|MERGE_RESOLUTION|>--- conflicted
+++ resolved
@@ -21,7 +21,6 @@
 #include <linux/device.h>
 #include <linux/leds.h>
 #include <linux/completion.h>
-#include <linux/pm_qos_params.h>
 
 #include "debug.h"
 #include "common.h"
@@ -56,8 +55,6 @@
 	} while (0)
 
 #define A_MAX(a, b) ((a) > (b) ? (a) : (b))
-
-#define ATH9K_PM_QOS_DEFAULT_VALUE	55
 
 #define TSF_TO_TU(_h,_l) \
 	((((u32)(_h)) << 22) | (((u32)(_l)) >> 10))
@@ -218,10 +215,7 @@
 struct ath_buf_state {
 	u8 bf_type;
 	u8 bfs_paprd;
-<<<<<<< HEAD
-=======
 	unsigned long bfs_paprd_timestamp;
->>>>>>> 47ae63e0
 	enum ath9k_internal_frame_type bfs_ftype;
 };
 
@@ -597,7 +591,6 @@
 	struct work_struct paprd_work;
 	struct work_struct hw_check_work;
 	struct completion paprd_complete;
-	bool paprd_pending;
 
 	u32 intrstatus;
 	u32 sc_flags; /* SC_OP_* */
@@ -637,8 +630,6 @@
 	struct ath_descdma txsdma;
 
 	struct ath_ant_comb ant_comb;
-
-	struct pm_qos_request_list pm_qos_req;
 };
 
 struct ath_wiphy {
@@ -670,10 +661,6 @@
 extern struct ieee80211_ops ath9k_ops;
 extern int ath9k_modparam_nohwcrypt;
 extern int led_blink;
-<<<<<<< HEAD
-extern int ath9k_pm_qos_value;
-=======
->>>>>>> 47ae63e0
 extern bool is_ath9k_unloaded;
 
 irqreturn_t ath_isr(int irq, void *dev);
