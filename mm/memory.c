/*
 *  linux/mm/memory.c
 *
 *  Copyright (C) 1991, 1992, 1993, 1994  Linus Torvalds
 */

/*
 * demand-loading started 01.12.91 - seems it is high on the list of
 * things wanted, and it should be easy to implement. - Linus
 */

/*
 * Ok, demand-loading was easy, shared pages a little bit tricker. Shared
 * pages started 02.12.91, seems to work. - Linus.
 *
 * Tested sharing by executing about 30 /bin/sh: under the old kernel it
 * would have taken more than the 6M I have free, but it worked well as
 * far as I could see.
 *
 * Also corrected some "invalidate()"s - I wasn't doing enough of them.
 */

/*
 * Real VM (paging to/from disk) started 18.12.91. Much more work and
 * thought has to go into this. Oh, well..
 * 19.12.91  -  works, somewhat. Sometimes I get faults, don't know why.
 *		Found it. Everything seems to work now.
 * 20.12.91  -  Ok, making the swap-device changeable like the root.
 */

/*
 * 05.04.94  -  Multi-page memory management added for v1.1.
 * 		Idea by Alex Bligh (alex@cconcepts.co.uk)
 *
 * 16.07.99  -  Support of BIGMEM added by Gerhard Wichert, Siemens AG
 *		(Gerhard.Wichert@pdb.siemens.de)
 *
 * Aug/Sep 2004 Changed to four level page tables (Andi Kleen)
 */

#include <linux/kernel_stat.h>
#include <linux/mm.h>
#include <linux/hugetlb.h>
#include <linux/mman.h>
#include <linux/swap.h>
#include <linux/highmem.h>
#include <linux/pagemap.h>
#include <linux/ksm.h>
#include <linux/rmap.h>
#include <linux/export.h>
#include <linux/delayacct.h>
#include <linux/init.h>
#include <linux/writeback.h>
#include <linux/memcontrol.h>
#include <linux/mmu_notifier.h>
#include <linux/kallsyms.h>
#include <linux/swapops.h>
#include <linux/elf.h>
#include <linux/gfp.h>
#include <linux/migrate.h>
#include <linux/string.h>
#include <linux/dma-debug.h>
#include <linux/debugfs.h>

#include <asm/io.h>
#include <asm/pgalloc.h>
#include <asm/uaccess.h>
#include <asm/tlb.h>
#include <asm/tlbflush.h>
#include <asm/pgtable.h>

#include "internal.h"

#ifdef LAST_CPUPID_NOT_IN_PAGE_FLAGS
#warning Unfortunate NUMA and NUMA Balancing config, growing page-frame for last_cpupid.
#endif

#ifndef CONFIG_NEED_MULTIPLE_NODES
/* use the per-pgdat data instead for discontigmem - mbligh */
unsigned long max_mapnr;
struct page *mem_map;

EXPORT_SYMBOL(max_mapnr);
EXPORT_SYMBOL(mem_map);
#endif

/*
 * A number of key systems in x86 including ioremap() rely on the assumption
 * that high_memory defines the upper bound on direct map memory, then end
 * of ZONE_NORMAL.  Under CONFIG_DISCONTIG this means that max_low_pfn and
 * highstart_pfn must be the same; there must be no gap between ZONE_NORMAL
 * and ZONE_HIGHMEM.
 */
void * high_memory;

EXPORT_SYMBOL(high_memory);

/*
 * Randomize the address space (stacks, mmaps, brk, etc.).
 *
 * ( When CONFIG_COMPAT_BRK=y we exclude brk from randomization,
 *   as ancient (libc5 based) binaries can segfault. )
 */
int randomize_va_space __read_mostly =
#ifdef CONFIG_COMPAT_BRK
					1;
#else
					2;
#endif

static int __init disable_randmaps(char *s)
{
	randomize_va_space = 0;
	return 1;
}
__setup("norandmaps", disable_randmaps);

unsigned long zero_pfn __read_mostly;
unsigned long highest_memmap_pfn __read_mostly;

EXPORT_SYMBOL(zero_pfn);

/*
 * CONFIG_MMU architectures set up ZERO_PAGE in their paging_init()
 */
static int __init init_zero_pfn(void)
{
	zero_pfn = page_to_pfn(ZERO_PAGE(0));
	return 0;
}
core_initcall(init_zero_pfn);


#if defined(SPLIT_RSS_COUNTING)

void sync_mm_rss(struct mm_struct *mm)
{
	int i;

	for (i = 0; i < NR_MM_COUNTERS; i++) {
		if (current->rss_stat.count[i]) {
			add_mm_counter(mm, i, current->rss_stat.count[i]);
			current->rss_stat.count[i] = 0;
		}
	}
	current->rss_stat.events = 0;
}

static void add_mm_counter_fast(struct mm_struct *mm, int member, int val)
{
	struct task_struct *task = current;

	if (likely(task->mm == mm))
		task->rss_stat.count[member] += val;
	else
		add_mm_counter(mm, member, val);
}
#define inc_mm_counter_fast(mm, member) add_mm_counter_fast(mm, member, 1)
#define dec_mm_counter_fast(mm, member) add_mm_counter_fast(mm, member, -1)

/* sync counter once per 64 page faults */
#define TASK_RSS_EVENTS_THRESH	(64)
static void check_sync_rss_stat(struct task_struct *task)
{
	if (unlikely(task != current))
		return;
	if (unlikely(task->rss_stat.events++ > TASK_RSS_EVENTS_THRESH))
		sync_mm_rss(task->mm);
}
#else /* SPLIT_RSS_COUNTING */

#define inc_mm_counter_fast(mm, member) inc_mm_counter(mm, member)
#define dec_mm_counter_fast(mm, member) dec_mm_counter(mm, member)

static void check_sync_rss_stat(struct task_struct *task)
{
}

#endif /* SPLIT_RSS_COUNTING */

#ifdef HAVE_GENERIC_MMU_GATHER

static int tlb_next_batch(struct mmu_gather *tlb)
{
	struct mmu_gather_batch *batch;

	batch = tlb->active;
	if (batch->next) {
		tlb->active = batch->next;
		return 1;
	}

	if (tlb->batch_count == MAX_GATHER_BATCH_COUNT)
		return 0;

	batch = (void *)__get_free_pages(GFP_NOWAIT | __GFP_NOWARN, 0);
	if (!batch)
		return 0;

	tlb->batch_count++;
	batch->next = NULL;
	batch->nr   = 0;
	batch->max  = MAX_GATHER_BATCH;

	tlb->active->next = batch;
	tlb->active = batch;

	return 1;
}

/* tlb_gather_mmu
 *	Called to initialize an (on-stack) mmu_gather structure for page-table
 *	tear-down from @mm. The @fullmm argument is used when @mm is without
 *	users and we're going to destroy the full address space (exit/execve).
 */
void tlb_gather_mmu(struct mmu_gather *tlb, struct mm_struct *mm, unsigned long start, unsigned long end)
{
	tlb->mm = mm;

	/* Is it from 0 to ~0? */
	tlb->fullmm     = !(start | (end+1));
	tlb->need_flush_all = 0;
	tlb->local.next = NULL;
	tlb->local.nr   = 0;
	tlb->local.max  = ARRAY_SIZE(tlb->__pages);
	tlb->active     = &tlb->local;
	tlb->batch_count = 0;

#ifdef CONFIG_HAVE_RCU_TABLE_FREE
	tlb->batch = NULL;
#endif

	__tlb_reset_range(tlb);
}

static void tlb_flush_mmu_tlbonly(struct mmu_gather *tlb)
{
	if (!tlb->end)
		return;

	tlb_flush(tlb);
	mmu_notifier_invalidate_range(tlb->mm, tlb->start, tlb->end);
#ifdef CONFIG_HAVE_RCU_TABLE_FREE
	tlb_table_flush(tlb);
#endif
	__tlb_reset_range(tlb);
}

static void tlb_flush_mmu_free(struct mmu_gather *tlb)
{
	struct mmu_gather_batch *batch;

	for (batch = &tlb->local; batch && batch->nr; batch = batch->next) {
		free_pages_and_swap_cache(batch->pages, batch->nr);
		batch->nr = 0;
	}
	tlb->active = &tlb->local;
}

void tlb_flush_mmu(struct mmu_gather *tlb)
{
	tlb_flush_mmu_tlbonly(tlb);
	tlb_flush_mmu_free(tlb);
}

/* tlb_finish_mmu
 *	Called at the end of the shootdown operation to free up any resources
 *	that were required.
 */
void tlb_finish_mmu(struct mmu_gather *tlb, unsigned long start, unsigned long end)
{
	struct mmu_gather_batch *batch, *next;

	tlb_flush_mmu(tlb);

	/* keep the page table cache within bounds */
	check_pgt_cache();

	for (batch = tlb->local.next; batch; batch = next) {
		next = batch->next;
		free_pages((unsigned long)batch, 0);
	}
	tlb->local.next = NULL;
}

/* __tlb_remove_page
 *	Must perform the equivalent to __free_pte(pte_get_and_clear(ptep)), while
 *	handling the additional races in SMP caused by other CPUs caching valid
 *	mappings in their TLBs. Returns the number of free page slots left.
 *	When out of page slots we must call tlb_flush_mmu().
 */
int __tlb_remove_page(struct mmu_gather *tlb, struct page *page)
{
	struct mmu_gather_batch *batch;

	VM_BUG_ON(!tlb->end);

	batch = tlb->active;
	batch->pages[batch->nr++] = page;
	if (batch->nr == batch->max) {
		if (!tlb_next_batch(tlb))
			return 0;
		batch = tlb->active;
	}
	VM_BUG_ON_PAGE(batch->nr > batch->max, page);

	return batch->max - batch->nr;
}

#endif /* HAVE_GENERIC_MMU_GATHER */

#ifdef CONFIG_HAVE_RCU_TABLE_FREE

/*
 * See the comment near struct mmu_table_batch.
 */

static void tlb_remove_table_smp_sync(void *arg)
{
	/* Simply deliver the interrupt */
}

static void tlb_remove_table_one(void *table)
{
	/*
	 * This isn't an RCU grace period and hence the page-tables cannot be
	 * assumed to be actually RCU-freed.
	 *
	 * It is however sufficient for software page-table walkers that rely on
	 * IRQ disabling. See the comment near struct mmu_table_batch.
	 */
	smp_call_function(tlb_remove_table_smp_sync, NULL, 1);
	__tlb_remove_table(table);
}

static void tlb_remove_table_rcu(struct rcu_head *head)
{
	struct mmu_table_batch *batch;
	int i;

	batch = container_of(head, struct mmu_table_batch, rcu);

	for (i = 0; i < batch->nr; i++)
		__tlb_remove_table(batch->tables[i]);

	free_page((unsigned long)batch);
}

void tlb_table_flush(struct mmu_gather *tlb)
{
	struct mmu_table_batch **batch = &tlb->batch;

	if (*batch) {
		call_rcu_sched(&(*batch)->rcu, tlb_remove_table_rcu);
		*batch = NULL;
	}
}

void tlb_remove_table(struct mmu_gather *tlb, void *table)
{
	struct mmu_table_batch **batch = &tlb->batch;

	/*
	 * When there's less then two users of this mm there cannot be a
	 * concurrent page-table walk.
	 */
	if (atomic_read(&tlb->mm->mm_users) < 2) {
		__tlb_remove_table(table);
		return;
	}

	if (*batch == NULL) {
		*batch = (struct mmu_table_batch *)__get_free_page(GFP_NOWAIT | __GFP_NOWARN);
		if (*batch == NULL) {
			tlb_remove_table_one(table);
			return;
		}
		(*batch)->nr = 0;
	}
	(*batch)->tables[(*batch)->nr++] = table;
	if ((*batch)->nr == MAX_TABLE_BATCH)
		tlb_table_flush(tlb);
}

#endif /* CONFIG_HAVE_RCU_TABLE_FREE */

/*
 * Note: this doesn't free the actual pages themselves. That
 * has been handled earlier when unmapping all the memory regions.
 */
static void free_pte_range(struct mmu_gather *tlb, pmd_t *pmd,
			   unsigned long addr)
{
	pgtable_t token = pmd_pgtable(*pmd);
	pmd_clear(pmd);
	pte_free_tlb(tlb, token, addr);
	atomic_long_dec(&tlb->mm->nr_ptes);
}

static inline void free_pmd_range(struct mmu_gather *tlb, pud_t *pud,
				unsigned long addr, unsigned long end,
				unsigned long floor, unsigned long ceiling)
{
	pmd_t *pmd;
	unsigned long next;
	unsigned long start;

	start = addr;
	pmd = pmd_offset(pud, addr);
	do {
		next = pmd_addr_end(addr, end);
		if (pmd_none_or_clear_bad(pmd))
			continue;
		free_pte_range(tlb, pmd, addr);
	} while (pmd++, addr = next, addr != end);

	start &= PUD_MASK;
	if (start < floor)
		return;
	if (ceiling) {
		ceiling &= PUD_MASK;
		if (!ceiling)
			return;
	}
	if (end - 1 > ceiling - 1)
		return;

	pmd = pmd_offset(pud, start);
	pud_clear(pud);
	pmd_free_tlb(tlb, pmd, start);
	mm_dec_nr_pmds(tlb->mm);
}

static inline void free_pud_range(struct mmu_gather *tlb, pgd_t *pgd,
				unsigned long addr, unsigned long end,
				unsigned long floor, unsigned long ceiling)
{
	pud_t *pud;
	unsigned long next;
	unsigned long start;

	start = addr;
	pud = pud_offset(pgd, addr);
	do {
		next = pud_addr_end(addr, end);
		if (pud_none_or_clear_bad(pud))
			continue;
		free_pmd_range(tlb, pud, addr, next, floor, ceiling);
	} while (pud++, addr = next, addr != end);

	start &= PGDIR_MASK;
	if (start < floor)
		return;
	if (ceiling) {
		ceiling &= PGDIR_MASK;
		if (!ceiling)
			return;
	}
	if (end - 1 > ceiling - 1)
		return;

	pud = pud_offset(pgd, start);
	pgd_clear(pgd);
	pud_free_tlb(tlb, pud, start);
}

/*
 * This function frees user-level page tables of a process.
 */
void free_pgd_range(struct mmu_gather *tlb,
			unsigned long addr, unsigned long end,
			unsigned long floor, unsigned long ceiling)
{
	pgd_t *pgd;
	unsigned long next;

	/*
	 * The next few lines have given us lots of grief...
	 *
	 * Why are we testing PMD* at this top level?  Because often
	 * there will be no work to do at all, and we'd prefer not to
	 * go all the way down to the bottom just to discover that.
	 *
	 * Why all these "- 1"s?  Because 0 represents both the bottom
	 * of the address space and the top of it (using -1 for the
	 * top wouldn't help much: the masks would do the wrong thing).
	 * The rule is that addr 0 and floor 0 refer to the bottom of
	 * the address space, but end 0 and ceiling 0 refer to the top
	 * Comparisons need to use "end - 1" and "ceiling - 1" (though
	 * that end 0 case should be mythical).
	 *
	 * Wherever addr is brought up or ceiling brought down, we must
	 * be careful to reject "the opposite 0" before it confuses the
	 * subsequent tests.  But what about where end is brought down
	 * by PMD_SIZE below? no, end can't go down to 0 there.
	 *
	 * Whereas we round start (addr) and ceiling down, by different
	 * masks at different levels, in order to test whether a table
	 * now has no other vmas using it, so can be freed, we don't
	 * bother to round floor or end up - the tests don't need that.
	 */

	addr &= PMD_MASK;
	if (addr < floor) {
		addr += PMD_SIZE;
		if (!addr)
			return;
	}
	if (ceiling) {
		ceiling &= PMD_MASK;
		if (!ceiling)
			return;
	}
	if (end - 1 > ceiling - 1)
		end -= PMD_SIZE;
	if (addr > end - 1)
		return;

	pgd = pgd_offset(tlb->mm, addr);
	do {
		next = pgd_addr_end(addr, end);
		if (pgd_none_or_clear_bad(pgd))
			continue;
		free_pud_range(tlb, pgd, addr, next, floor, ceiling);
	} while (pgd++, addr = next, addr != end);
}

void free_pgtables(struct mmu_gather *tlb, struct vm_area_struct *vma,
		unsigned long floor, unsigned long ceiling)
{
	while (vma) {
		struct vm_area_struct *next = vma->vm_next;
		unsigned long addr = vma->vm_start;

		/*
		 * Hide vma from rmap and truncate_pagecache before freeing
		 * pgtables
		 */
		unlink_anon_vmas(vma);
		unlink_file_vma(vma);

		if (is_vm_hugetlb_page(vma)) {
			hugetlb_free_pgd_range(tlb, addr, vma->vm_end,
				floor, next? next->vm_start: ceiling);
		} else {
			/*
			 * Optimization: gather nearby vmas into one call down
			 */
			while (next && next->vm_start <= vma->vm_end + PMD_SIZE
			       && !is_vm_hugetlb_page(next)) {
				vma = next;
				next = vma->vm_next;
				unlink_anon_vmas(vma);
				unlink_file_vma(vma);
			}
			free_pgd_range(tlb, addr, vma->vm_end,
				floor, next? next->vm_start: ceiling);
		}
		vma = next;
	}
}

int __pte_alloc(struct mm_struct *mm, struct vm_area_struct *vma,
		pmd_t *pmd, unsigned long address)
{
	spinlock_t *ptl;
	pgtable_t new = pte_alloc_one(mm, address);
	int wait_split_huge_page;
	if (!new)
		return -ENOMEM;

	/*
	 * Ensure all pte setup (eg. pte page lock and page clearing) are
	 * visible before the pte is made visible to other CPUs by being
	 * put into page tables.
	 *
	 * The other side of the story is the pointer chasing in the page
	 * table walking code (when walking the page table without locking;
	 * ie. most of the time). Fortunately, these data accesses consist
	 * of a chain of data-dependent loads, meaning most CPUs (alpha
	 * being the notable exception) will already guarantee loads are
	 * seen in-order. See the alpha page table accessors for the
	 * smp_read_barrier_depends() barriers in page table walking code.
	 */
	smp_wmb(); /* Could be smp_wmb__xxx(before|after)_spin_lock */

	ptl = pmd_lock(mm, pmd);
	wait_split_huge_page = 0;
	if (likely(pmd_none(*pmd))) {	/* Has another populated it ? */
		atomic_long_inc(&mm->nr_ptes);
		pmd_populate(mm, pmd, new);
		new = NULL;
	} else if (unlikely(pmd_trans_splitting(*pmd)))
		wait_split_huge_page = 1;
	spin_unlock(ptl);
	if (new)
		pte_free(mm, new);
	if (wait_split_huge_page)
		wait_split_huge_page(vma->anon_vma, pmd);
	return 0;
}

int __pte_alloc_kernel(pmd_t *pmd, unsigned long address)
{
	pte_t *new = pte_alloc_one_kernel(&init_mm, address);
	if (!new)
		return -ENOMEM;

	smp_wmb(); /* See comment in __pte_alloc */

	spin_lock(&init_mm.page_table_lock);
	if (likely(pmd_none(*pmd))) {	/* Has another populated it ? */
		pmd_populate_kernel(&init_mm, pmd, new);
		new = NULL;
	} else
		VM_BUG_ON(pmd_trans_splitting(*pmd));
	spin_unlock(&init_mm.page_table_lock);
	if (new)
		pte_free_kernel(&init_mm, new);
	return 0;
}

static inline void init_rss_vec(int *rss)
{
	memset(rss, 0, sizeof(int) * NR_MM_COUNTERS);
}

static inline void add_mm_rss_vec(struct mm_struct *mm, int *rss)
{
	int i;

	if (current->mm == mm)
		sync_mm_rss(mm);
	for (i = 0; i < NR_MM_COUNTERS; i++)
		if (rss[i])
			add_mm_counter(mm, i, rss[i]);
}

/*
 * This function is called to print an error when a bad pte
 * is found. For example, we might have a PFN-mapped pte in
 * a region that doesn't allow it.
 *
 * The calling function must still handle the error.
 */
static void print_bad_pte(struct vm_area_struct *vma, unsigned long addr,
			  pte_t pte, struct page *page)
{
	pgd_t *pgd = pgd_offset(vma->vm_mm, addr);
	pud_t *pud = pud_offset(pgd, addr);
	pmd_t *pmd = pmd_offset(pud, addr);
	struct address_space *mapping;
	pgoff_t index;
	static unsigned long resume;
	static unsigned long nr_shown;
	static unsigned long nr_unshown;

	/*
	 * Allow a burst of 60 reports, then keep quiet for that minute;
	 * or allow a steady drip of one report per second.
	 */
	if (nr_shown == 60) {
		if (time_before(jiffies, resume)) {
			nr_unshown++;
			return;
		}
		if (nr_unshown) {
			printk(KERN_ALERT
				"BUG: Bad page map: %lu messages suppressed\n",
				nr_unshown);
			nr_unshown = 0;
		}
		nr_shown = 0;
	}
	if (nr_shown++ == 0)
		resume = jiffies + 60 * HZ;

	mapping = vma->vm_file ? vma->vm_file->f_mapping : NULL;
	index = linear_page_index(vma, addr);

	printk(KERN_ALERT
		"BUG: Bad page map in process %s  pte:%08llx pmd:%08llx\n",
		current->comm,
		(long long)pte_val(pte), (long long)pmd_val(*pmd));
	if (page)
		dump_page(page, "bad pte");
	printk(KERN_ALERT
		"addr:%p vm_flags:%08lx anon_vma:%p mapping:%p index:%lx\n",
		(void *)addr, vma->vm_flags, vma->anon_vma, mapping, index);
	/*
	 * Choose text because data symbols depend on CONFIG_KALLSYMS_ALL=y
	 */
	if (vma->vm_ops)
		printk(KERN_ALERT "vma->vm_ops->fault: %pSR\n",
		       vma->vm_ops->fault);
	if (vma->vm_file)
		printk(KERN_ALERT "vma->vm_file->f_op->mmap: %pSR\n",
		       vma->vm_file->f_op->mmap);
	dump_stack();
	add_taint(TAINT_BAD_PAGE, LOCKDEP_NOW_UNRELIABLE);
}

/*
 * vm_normal_page -- This function gets the "struct page" associated with a pte.
 *
 * "Special" mappings do not wish to be associated with a "struct page" (either
 * it doesn't exist, or it exists but they don't want to touch it). In this
 * case, NULL is returned here. "Normal" mappings do have a struct page.
 *
 * There are 2 broad cases. Firstly, an architecture may define a pte_special()
 * pte bit, in which case this function is trivial. Secondly, an architecture
 * may not have a spare pte bit, which requires a more complicated scheme,
 * described below.
 *
 * A raw VM_PFNMAP mapping (ie. one that is not COWed) is always considered a
 * special mapping (even if there are underlying and valid "struct pages").
 * COWed pages of a VM_PFNMAP are always normal.
 *
 * The way we recognize COWed pages within VM_PFNMAP mappings is through the
 * rules set up by "remap_pfn_range()": the vma will have the VM_PFNMAP bit
 * set, and the vm_pgoff will point to the first PFN mapped: thus every special
 * mapping will always honor the rule
 *
 *	pfn_of_page == vma->vm_pgoff + ((addr - vma->vm_start) >> PAGE_SHIFT)
 *
 * And for normal mappings this is false.
 *
 * This restricts such mappings to be a linear translation from virtual address
 * to pfn. To get around this restriction, we allow arbitrary mappings so long
 * as the vma is not a COW mapping; in that case, we know that all ptes are
 * special (because none can have been COWed).
 *
 *
 * In order to support COW of arbitrary special mappings, we have VM_MIXEDMAP.
 *
 * VM_MIXEDMAP mappings can likewise contain memory with or without "struct
 * page" backing, however the difference is that _all_ pages with a struct
 * page (that is, those where pfn_valid is true) are refcounted and considered
 * normal pages by the VM. The disadvantage is that pages are refcounted
 * (which can be slower and simply not an option for some PFNMAP users). The
 * advantage is that we don't have to follow the strict linearity rule of
 * PFNMAP mappings in order to support COWable mappings.
 *
 */
#ifdef __HAVE_ARCH_PTE_SPECIAL
# define HAVE_PTE_SPECIAL 1
#else
# define HAVE_PTE_SPECIAL 0
#endif
struct page *vm_normal_page(struct vm_area_struct *vma, unsigned long addr,
				pte_t pte)
{
	unsigned long pfn = pte_pfn(pte);

	if (HAVE_PTE_SPECIAL) {
		if (likely(!pte_special(pte)))
			goto check_pfn;
		if (vma->vm_ops && vma->vm_ops->find_special_page)
			return vma->vm_ops->find_special_page(vma, addr);
		if (vma->vm_flags & (VM_PFNMAP | VM_MIXEDMAP))
			return NULL;
		if (!is_zero_pfn(pfn))
			print_bad_pte(vma, addr, pte, NULL);
		return NULL;
	}

	/* !HAVE_PTE_SPECIAL case follows: */

	if (unlikely(vma->vm_flags & (VM_PFNMAP|VM_MIXEDMAP))) {
		if (vma->vm_flags & VM_MIXEDMAP) {
			if (!pfn_valid(pfn))
				return NULL;
			goto out;
		} else {
			unsigned long off;
			off = (addr - vma->vm_start) >> PAGE_SHIFT;
			if (pfn == vma->vm_pgoff + off)
				return NULL;
			if (!is_cow_mapping(vma->vm_flags))
				return NULL;
		}
	}

	if (is_zero_pfn(pfn))
		return NULL;
check_pfn:
	if (unlikely(pfn > highest_memmap_pfn)) {
		print_bad_pte(vma, addr, pte, NULL);
		return NULL;
	}

	/*
	 * NOTE! We still have PageReserved() pages in the page tables.
	 * eg. VDSO mappings can cause them to exist.
	 */
out:
	return pfn_to_page(pfn);
}

/*
 * copy one vm_area from one task to the other. Assumes the page tables
 * already present in the new task to be cleared in the whole range
 * covered by this vma.
 */

static inline unsigned long
copy_one_pte(struct mm_struct *dst_mm, struct mm_struct *src_mm,
		pte_t *dst_pte, pte_t *src_pte, struct vm_area_struct *vma,
		unsigned long addr, int *rss)
{
	unsigned long vm_flags = vma->vm_flags;
	pte_t pte = *src_pte;
	struct page *page;

	/* pte contains position in swap or file, so copy. */
	if (unlikely(!pte_present(pte))) {
		swp_entry_t entry = pte_to_swp_entry(pte);

		if (likely(!non_swap_entry(entry))) {
			if (swap_duplicate(entry) < 0)
				return entry.val;

			/* make sure dst_mm is on swapoff's mmlist. */
			if (unlikely(list_empty(&dst_mm->mmlist))) {
				spin_lock(&mmlist_lock);
				if (list_empty(&dst_mm->mmlist))
					list_add(&dst_mm->mmlist,
							&src_mm->mmlist);
				spin_unlock(&mmlist_lock);
			}
			rss[MM_SWAPENTS]++;
		} else if (is_migration_entry(entry)) {
			page = migration_entry_to_page(entry);

			if (PageAnon(page))
				rss[MM_ANONPAGES]++;
			else
				rss[MM_FILEPAGES]++;

			if (is_write_migration_entry(entry) &&
					is_cow_mapping(vm_flags)) {
				/*
				 * COW mappings require pages in both
				 * parent and child to be set to read.
				 */
				make_migration_entry_read(&entry);
				pte = swp_entry_to_pte(entry);
				if (pte_swp_soft_dirty(*src_pte))
					pte = pte_swp_mksoft_dirty(pte);
				set_pte_at(src_mm, addr, src_pte, pte);
			}
		}
		goto out_set_pte;
	}

	/*
	 * If it's a COW mapping, write protect it both
	 * in the parent and the child
	 */
	if (is_cow_mapping(vm_flags)) {
		ptep_set_wrprotect(src_mm, addr, src_pte);
		pte = pte_wrprotect(pte);
	}

	/*
	 * If it's a shared mapping, mark it clean in
	 * the child
	 */
	if (vm_flags & VM_SHARED)
		pte = pte_mkclean(pte);
	pte = pte_mkold(pte);

	page = vm_normal_page(vma, addr, pte);
	if (page) {
		get_page(page);
		page_dup_rmap(page);
		if (PageAnon(page))
			rss[MM_ANONPAGES]++;
		else
			rss[MM_FILEPAGES]++;
	}

out_set_pte:
	set_pte_at(dst_mm, addr, dst_pte, pte);
	return 0;
}

static int copy_pte_range(struct mm_struct *dst_mm, struct mm_struct *src_mm,
		   pmd_t *dst_pmd, pmd_t *src_pmd, struct vm_area_struct *vma,
		   unsigned long addr, unsigned long end)
{
	pte_t *orig_src_pte, *orig_dst_pte;
	pte_t *src_pte, *dst_pte;
	spinlock_t *src_ptl, *dst_ptl;
	int progress = 0;
	int rss[NR_MM_COUNTERS];
	swp_entry_t entry = (swp_entry_t){0};

again:
	init_rss_vec(rss);

	dst_pte = pte_alloc_map_lock(dst_mm, dst_pmd, addr, &dst_ptl);
	if (!dst_pte)
		return -ENOMEM;
	src_pte = pte_offset_map(src_pmd, addr);
	src_ptl = pte_lockptr(src_mm, src_pmd);
	spin_lock_nested(src_ptl, SINGLE_DEPTH_NESTING);
	orig_src_pte = src_pte;
	orig_dst_pte = dst_pte;
	arch_enter_lazy_mmu_mode();

	do {
		/*
		 * We are holding two locks at this point - either of them
		 * could generate latencies in another task on another CPU.
		 */
		if (progress >= 32) {
			progress = 0;
			if (need_resched() ||
			    spin_needbreak(src_ptl) || spin_needbreak(dst_ptl))
				break;
		}
		if (pte_none(*src_pte)) {
			progress++;
			continue;
		}
		entry.val = copy_one_pte(dst_mm, src_mm, dst_pte, src_pte,
							vma, addr, rss);
		if (entry.val)
			break;
		progress += 8;
	} while (dst_pte++, src_pte++, addr += PAGE_SIZE, addr != end);

	arch_leave_lazy_mmu_mode();
	spin_unlock(src_ptl);
	pte_unmap(orig_src_pte);
	add_mm_rss_vec(dst_mm, rss);
	pte_unmap_unlock(orig_dst_pte, dst_ptl);
	cond_resched();

	if (entry.val) {
		if (add_swap_count_continuation(entry, GFP_KERNEL) < 0)
			return -ENOMEM;
		progress = 0;
	}
	if (addr != end)
		goto again;
	return 0;
}

static inline int copy_pmd_range(struct mm_struct *dst_mm, struct mm_struct *src_mm,
		pud_t *dst_pud, pud_t *src_pud, struct vm_area_struct *vma,
		unsigned long addr, unsigned long end)
{
	pmd_t *src_pmd, *dst_pmd;
	unsigned long next;

	dst_pmd = pmd_alloc(dst_mm, dst_pud, addr);
	if (!dst_pmd)
		return -ENOMEM;
	src_pmd = pmd_offset(src_pud, addr);
	do {
		next = pmd_addr_end(addr, end);
		if (pmd_trans_huge(*src_pmd)) {
			int err;
			VM_BUG_ON(next-addr != HPAGE_PMD_SIZE);
			err = copy_huge_pmd(dst_mm, src_mm,
					    dst_pmd, src_pmd, addr, vma);
			if (err == -ENOMEM)
				return -ENOMEM;
			if (!err)
				continue;
			/* fall through */
		}
		if (pmd_none_or_clear_bad(src_pmd))
			continue;
		if (copy_pte_range(dst_mm, src_mm, dst_pmd, src_pmd,
						vma, addr, next))
			return -ENOMEM;
	} while (dst_pmd++, src_pmd++, addr = next, addr != end);
	return 0;
}

static inline int copy_pud_range(struct mm_struct *dst_mm, struct mm_struct *src_mm,
		pgd_t *dst_pgd, pgd_t *src_pgd, struct vm_area_struct *vma,
		unsigned long addr, unsigned long end)
{
	pud_t *src_pud, *dst_pud;
	unsigned long next;

	dst_pud = pud_alloc(dst_mm, dst_pgd, addr);
	if (!dst_pud)
		return -ENOMEM;
	src_pud = pud_offset(src_pgd, addr);
	do {
		next = pud_addr_end(addr, end);
		if (pud_none_or_clear_bad(src_pud))
			continue;
		if (copy_pmd_range(dst_mm, src_mm, dst_pud, src_pud,
						vma, addr, next))
			return -ENOMEM;
	} while (dst_pud++, src_pud++, addr = next, addr != end);
	return 0;
}

int copy_page_range(struct mm_struct *dst_mm, struct mm_struct *src_mm,
		struct vm_area_struct *vma)
{
	pgd_t *src_pgd, *dst_pgd;
	unsigned long next;
	unsigned long addr = vma->vm_start;
	unsigned long end = vma->vm_end;
	unsigned long mmun_start;	/* For mmu_notifiers */
	unsigned long mmun_end;		/* For mmu_notifiers */
	bool is_cow;
	int ret;

	/*
	 * Don't copy ptes where a page fault will fill them correctly.
	 * Fork becomes much lighter when there are big shared or private
	 * readonly mappings. The tradeoff is that copy_page_range is more
	 * efficient than faulting.
	 */
	if (!(vma->vm_flags & (VM_HUGETLB | VM_PFNMAP | VM_MIXEDMAP)) &&
			!vma->anon_vma)
		return 0;

	if (is_vm_hugetlb_page(vma))
		return copy_hugetlb_page_range(dst_mm, src_mm, vma);

	if (unlikely(vma->vm_flags & VM_PFNMAP)) {
		/*
		 * We do not free on error cases below as remove_vma
		 * gets called on error from higher level routine
		 */
		ret = track_pfn_copy(vma);
		if (ret)
			return ret;
	}

	/*
	 * We need to invalidate the secondary MMU mappings only when
	 * there could be a permission downgrade on the ptes of the
	 * parent mm. And a permission downgrade will only happen if
	 * is_cow_mapping() returns true.
	 */
	is_cow = is_cow_mapping(vma->vm_flags);
	mmun_start = addr;
	mmun_end   = end;
	if (is_cow)
		mmu_notifier_invalidate_range_start(src_mm, mmun_start,
						    mmun_end);

	ret = 0;
	dst_pgd = pgd_offset(dst_mm, addr);
	src_pgd = pgd_offset(src_mm, addr);
	do {
		next = pgd_addr_end(addr, end);
		if (pgd_none_or_clear_bad(src_pgd))
			continue;
		if (unlikely(copy_pud_range(dst_mm, src_mm, dst_pgd, src_pgd,
					    vma, addr, next))) {
			ret = -ENOMEM;
			break;
		}
	} while (dst_pgd++, src_pgd++, addr = next, addr != end);

	if (is_cow)
		mmu_notifier_invalidate_range_end(src_mm, mmun_start, mmun_end);
	return ret;
}

static unsigned long zap_pte_range(struct mmu_gather *tlb,
				struct vm_area_struct *vma, pmd_t *pmd,
				unsigned long addr, unsigned long end,
				struct zap_details *details)
{
	struct mm_struct *mm = tlb->mm;
	int force_flush = 0;
	int rss[NR_MM_COUNTERS];
	spinlock_t *ptl;
	pte_t *start_pte;
	pte_t *pte;
	swp_entry_t entry;

again:
	init_rss_vec(rss);
	start_pte = pte_offset_map_lock(mm, pmd, addr, &ptl);
	pte = start_pte;
	arch_enter_lazy_mmu_mode();
	do {
		pte_t ptent = *pte;
		if (pte_none(ptent)) {
			continue;
		}

		if (pte_present(ptent)) {
			struct page *page;

			page = vm_normal_page(vma, addr, ptent);
			if (unlikely(details) && page) {
				/*
				 * unmap_shared_mapping_pages() wants to
				 * invalidate cache without truncating:
				 * unmap shared but keep private pages.
				 */
				if (details->check_mapping &&
				    details->check_mapping != page->mapping)
					continue;
			}
			ptent = ptep_get_and_clear_full(mm, addr, pte,
							tlb->fullmm);
			tlb_remove_tlb_entry(tlb, pte, addr);
			if (unlikely(!page))
				continue;
			if (PageAnon(page))
				rss[MM_ANONPAGES]--;
			else {
				if (pte_dirty(ptent)) {
					force_flush = 1;
					set_page_dirty(page);
				}
				if (pte_young(ptent) &&
				    likely(!(vma->vm_flags & VM_SEQ_READ)))
					mark_page_accessed(page);
				rss[MM_FILEPAGES]--;
			}
			page_remove_rmap(page);
			if (unlikely(page_mapcount(page) < 0))
				print_bad_pte(vma, addr, ptent, page);
			if (unlikely(!__tlb_remove_page(tlb, page))) {
				force_flush = 1;
				addr += PAGE_SIZE;
				break;
			}
			continue;
		}
		/* If details->check_mapping, we leave swap entries. */
		if (unlikely(details))
			continue;

		entry = pte_to_swp_entry(ptent);
		if (!non_swap_entry(entry))
			rss[MM_SWAPENTS]--;
		else if (is_migration_entry(entry)) {
			struct page *page;

			page = migration_entry_to_page(entry);

			if (PageAnon(page))
				rss[MM_ANONPAGES]--;
			else
				rss[MM_FILEPAGES]--;
		}
		if (unlikely(!free_swap_and_cache(entry)))
			print_bad_pte(vma, addr, ptent, NULL);
		pte_clear_not_present_full(mm, addr, pte, tlb->fullmm);
	} while (pte++, addr += PAGE_SIZE, addr != end);

	add_mm_rss_vec(mm, rss);
	arch_leave_lazy_mmu_mode();

	/* Do the actual TLB flush before dropping ptl */
	if (force_flush)
		tlb_flush_mmu_tlbonly(tlb);
	pte_unmap_unlock(start_pte, ptl);

	/*
	 * If we forced a TLB flush (either due to running out of
	 * batch buffers or because we needed to flush dirty TLB
	 * entries before releasing the ptl), free the batched
	 * memory too. Restart if we didn't do everything.
	 */
	if (force_flush) {
		force_flush = 0;
		tlb_flush_mmu_free(tlb);

		if (addr != end)
			goto again;
	}

	return addr;
}

static inline unsigned long zap_pmd_range(struct mmu_gather *tlb,
				struct vm_area_struct *vma, pud_t *pud,
				unsigned long addr, unsigned long end,
				struct zap_details *details)
{
	pmd_t *pmd;
	unsigned long next;

	pmd = pmd_offset(pud, addr);
	do {
		next = pmd_addr_end(addr, end);
		if (pmd_trans_huge(*pmd)) {
			if (next - addr != HPAGE_PMD_SIZE) {
#ifdef CONFIG_DEBUG_VM
				if (!rwsem_is_locked(&tlb->mm->mmap_sem)) {
					pr_err("%s: mmap_sem is unlocked! addr=0x%lx end=0x%lx vma->vm_start=0x%lx vma->vm_end=0x%lx\n",
						__func__, addr, end,
						vma->vm_start,
						vma->vm_end);
					BUG();
				}
#endif
				split_huge_page_pmd(vma, addr, pmd);
			} else if (zap_huge_pmd(tlb, vma, pmd, addr))
				goto next;
			/* fall through */
		}
		/*
		 * Here there can be other concurrent MADV_DONTNEED or
		 * trans huge page faults running, and if the pmd is
		 * none or trans huge it can change under us. This is
		 * because MADV_DONTNEED holds the mmap_sem in read
		 * mode.
		 */
		if (pmd_none_or_trans_huge_or_clear_bad(pmd))
			goto next;
		next = zap_pte_range(tlb, vma, pmd, addr, next, details);
next:
		cond_resched();
	} while (pmd++, addr = next, addr != end);

	return addr;
}

static inline unsigned long zap_pud_range(struct mmu_gather *tlb,
				struct vm_area_struct *vma, pgd_t *pgd,
				unsigned long addr, unsigned long end,
				struct zap_details *details)
{
	pud_t *pud;
	unsigned long next;

	pud = pud_offset(pgd, addr);
	do {
		next = pud_addr_end(addr, end);
		if (pud_none_or_clear_bad(pud))
			continue;
		next = zap_pmd_range(tlb, vma, pud, addr, next, details);
	} while (pud++, addr = next, addr != end);

	return addr;
}

static void unmap_page_range(struct mmu_gather *tlb,
			     struct vm_area_struct *vma,
			     unsigned long addr, unsigned long end,
			     struct zap_details *details)
{
	pgd_t *pgd;
	unsigned long next;

	if (details && !details->check_mapping)
		details = NULL;

	BUG_ON(addr >= end);
	tlb_start_vma(tlb, vma);
	pgd = pgd_offset(vma->vm_mm, addr);
	do {
		next = pgd_addr_end(addr, end);
		if (pgd_none_or_clear_bad(pgd))
			continue;
		next = zap_pud_range(tlb, vma, pgd, addr, next, details);
	} while (pgd++, addr = next, addr != end);
	tlb_end_vma(tlb, vma);
}


static void unmap_single_vma(struct mmu_gather *tlb,
		struct vm_area_struct *vma, unsigned long start_addr,
		unsigned long end_addr,
		struct zap_details *details)
{
	unsigned long start = max(vma->vm_start, start_addr);
	unsigned long end;

	if (start >= vma->vm_end)
		return;
	end = min(vma->vm_end, end_addr);
	if (end <= vma->vm_start)
		return;

	if (vma->vm_file)
		uprobe_munmap(vma, start, end);

	if (unlikely(vma->vm_flags & VM_PFNMAP))
		untrack_pfn(vma, 0, 0);

	if (start != end) {
		if (unlikely(is_vm_hugetlb_page(vma))) {
			/*
			 * It is undesirable to test vma->vm_file as it
			 * should be non-null for valid hugetlb area.
			 * However, vm_file will be NULL in the error
			 * cleanup path of mmap_region. When
			 * hugetlbfs ->mmap method fails,
			 * mmap_region() nullifies vma->vm_file
			 * before calling this function to clean up.
			 * Since no pte has actually been setup, it is
			 * safe to do nothing in this case.
			 */
			if (vma->vm_file) {
				i_mmap_lock_write(vma->vm_file->f_mapping);
				__unmap_hugepage_range_final(tlb, vma, start, end, NULL);
				i_mmap_unlock_write(vma->vm_file->f_mapping);
			}
		} else
			unmap_page_range(tlb, vma, start, end, details);
	}
}

/**
 * unmap_vmas - unmap a range of memory covered by a list of vma's
 * @tlb: address of the caller's struct mmu_gather
 * @vma: the starting vma
 * @start_addr: virtual address at which to start unmapping
 * @end_addr: virtual address at which to end unmapping
 *
 * Unmap all pages in the vma list.
 *
 * Only addresses between `start' and `end' will be unmapped.
 *
 * The VMA list must be sorted in ascending virtual address order.
 *
 * unmap_vmas() assumes that the caller will flush the whole unmapped address
 * range after unmap_vmas() returns.  So the only responsibility here is to
 * ensure that any thus-far unmapped pages are flushed before unmap_vmas()
 * drops the lock and schedules.
 */
void unmap_vmas(struct mmu_gather *tlb,
		struct vm_area_struct *vma, unsigned long start_addr,
		unsigned long end_addr)
{
	struct mm_struct *mm = vma->vm_mm;

	mmu_notifier_invalidate_range_start(mm, start_addr, end_addr);
	for ( ; vma && vma->vm_start < end_addr; vma = vma->vm_next)
		unmap_single_vma(tlb, vma, start_addr, end_addr, NULL);
	mmu_notifier_invalidate_range_end(mm, start_addr, end_addr);
}

/**
 * zap_page_range - remove user pages in a given range
 * @vma: vm_area_struct holding the applicable pages
 * @start: starting address of pages to zap
 * @size: number of bytes to zap
 * @details: details of shared cache invalidation
 *
 * Caller must protect the VMA list
 */
void zap_page_range(struct vm_area_struct *vma, unsigned long start,
		unsigned long size, struct zap_details *details)
{
	struct mm_struct *mm = vma->vm_mm;
	struct mmu_gather tlb;
	unsigned long end = start + size;

	lru_add_drain();
	tlb_gather_mmu(&tlb, mm, start, end);
	update_hiwater_rss(mm);
	mmu_notifier_invalidate_range_start(mm, start, end);
	for ( ; vma && vma->vm_start < end; vma = vma->vm_next)
		unmap_single_vma(&tlb, vma, start, end, details);
	mmu_notifier_invalidate_range_end(mm, start, end);
	tlb_finish_mmu(&tlb, start, end);
}

/**
 * zap_page_range_single - remove user pages in a given range
 * @vma: vm_area_struct holding the applicable pages
 * @address: starting address of pages to zap
 * @size: number of bytes to zap
 * @details: details of shared cache invalidation
 *
 * The range must fit into one VMA.
 */
static void zap_page_range_single(struct vm_area_struct *vma, unsigned long address,
		unsigned long size, struct zap_details *details)
{
	struct mm_struct *mm = vma->vm_mm;
	struct mmu_gather tlb;
	unsigned long end = address + size;

	lru_add_drain();
	tlb_gather_mmu(&tlb, mm, address, end);
	update_hiwater_rss(mm);
	mmu_notifier_invalidate_range_start(mm, address, end);
	unmap_single_vma(&tlb, vma, address, end, details);
	mmu_notifier_invalidate_range_end(mm, address, end);
	tlb_finish_mmu(&tlb, address, end);
}

/**
 * zap_vma_ptes - remove ptes mapping the vma
 * @vma: vm_area_struct holding ptes to be zapped
 * @address: starting address of pages to zap
 * @size: number of bytes to zap
 *
 * This function only unmaps ptes assigned to VM_PFNMAP vmas.
 *
 * The entire address range must be fully contained within the vma.
 *
 * Returns 0 if successful.
 */
int zap_vma_ptes(struct vm_area_struct *vma, unsigned long address,
		unsigned long size)
{
	if (address < vma->vm_start || address + size > vma->vm_end ||
	    		!(vma->vm_flags & VM_PFNMAP))
		return -1;
	zap_page_range_single(vma, address, size, NULL);
	return 0;
}
EXPORT_SYMBOL_GPL(zap_vma_ptes);

pte_t *__get_locked_pte(struct mm_struct *mm, unsigned long addr,
			spinlock_t **ptl)
{
	pgd_t * pgd = pgd_offset(mm, addr);
	pud_t * pud = pud_alloc(mm, pgd, addr);
	if (pud) {
		pmd_t * pmd = pmd_alloc(mm, pud, addr);
		if (pmd) {
			VM_BUG_ON(pmd_trans_huge(*pmd));
			return pte_alloc_map_lock(mm, pmd, addr, ptl);
		}
	}
	return NULL;
}

/*
 * This is the old fallback for page remapping.
 *
 * For historical reasons, it only allows reserved pages. Only
 * old drivers should use this, and they needed to mark their
 * pages reserved for the old functions anyway.
 */
static int insert_page(struct vm_area_struct *vma, unsigned long addr,
			struct page *page, pgprot_t prot)
{
	struct mm_struct *mm = vma->vm_mm;
	int retval;
	pte_t *pte;
	spinlock_t *ptl;

	retval = -EINVAL;
	if (PageAnon(page))
		goto out;
	retval = -ENOMEM;
	flush_dcache_page(page);
	pte = get_locked_pte(mm, addr, &ptl);
	if (!pte)
		goto out;
	retval = -EBUSY;
	if (!pte_none(*pte))
		goto out_unlock;

	/* Ok, finally just insert the thing.. */
	get_page(page);
	inc_mm_counter_fast(mm, MM_FILEPAGES);
	page_add_file_rmap(page);
	set_pte_at(mm, addr, pte, mk_pte(page, prot));

	retval = 0;
	pte_unmap_unlock(pte, ptl);
	return retval;
out_unlock:
	pte_unmap_unlock(pte, ptl);
out:
	return retval;
}

/**
 * vm_insert_page - insert single page into user vma
 * @vma: user vma to map to
 * @addr: target user address of this page
 * @page: source kernel page
 *
 * This allows drivers to insert individual pages they've allocated
 * into a user vma.
 *
 * The page has to be a nice clean _individual_ kernel allocation.
 * If you allocate a compound page, you need to have marked it as
 * such (__GFP_COMP), or manually just split the page up yourself
 * (see split_page()).
 *
 * NOTE! Traditionally this was done with "remap_pfn_range()" which
 * took an arbitrary page protection parameter. This doesn't allow
 * that. Your vma protection will have to be set up correctly, which
 * means that if you want a shared writable mapping, you'd better
 * ask for a shared writable mapping!
 *
 * The page does not need to be reserved.
 *
 * Usually this function is called from f_op->mmap() handler
 * under mm->mmap_sem write-lock, so it can change vma->vm_flags.
 * Caller must set VM_MIXEDMAP on vma if it wants to call this
 * function from other places, for example from page-fault handler.
 */
int vm_insert_page(struct vm_area_struct *vma, unsigned long addr,
			struct page *page)
{
	if (addr < vma->vm_start || addr >= vma->vm_end)
		return -EFAULT;
	if (!page_count(page))
		return -EINVAL;
	if (!(vma->vm_flags & VM_MIXEDMAP)) {
		BUG_ON(down_read_trylock(&vma->vm_mm->mmap_sem));
		BUG_ON(vma->vm_flags & VM_PFNMAP);
		vma->vm_flags |= VM_MIXEDMAP;
	}
	return insert_page(vma, addr, page, vma->vm_page_prot);
}
EXPORT_SYMBOL(vm_insert_page);

static int insert_pfn(struct vm_area_struct *vma, unsigned long addr,
			unsigned long pfn, pgprot_t prot)
{
	struct mm_struct *mm = vma->vm_mm;
	int retval;
	pte_t *pte, entry;
	spinlock_t *ptl;

	retval = -ENOMEM;
	pte = get_locked_pte(mm, addr, &ptl);
	if (!pte)
		goto out;
	retval = -EBUSY;
	if (!pte_none(*pte))
		goto out_unlock;

	/* Ok, finally just insert the thing.. */
	entry = pte_mkspecial(pfn_pte(pfn, prot));
	set_pte_at(mm, addr, pte, entry);
	update_mmu_cache(vma, addr, pte); /* XXX: why not for insert_page? */

	retval = 0;
out_unlock:
	pte_unmap_unlock(pte, ptl);
out:
	return retval;
}

/**
 * vm_insert_pfn - insert single pfn into user vma
 * @vma: user vma to map to
 * @addr: target user address of this page
 * @pfn: source kernel pfn
 *
 * Similar to vm_insert_page, this allows drivers to insert individual pages
 * they've allocated into a user vma. Same comments apply.
 *
 * This function should only be called from a vm_ops->fault handler, and
 * in that case the handler should return NULL.
 *
 * vma cannot be a COW mapping.
 *
 * As this is called only for pages that do not currently exist, we
 * do not need to flush old virtual caches or the TLB.
 */
int vm_insert_pfn(struct vm_area_struct *vma, unsigned long addr,
			unsigned long pfn)
{
	int ret;
	pgprot_t pgprot = vma->vm_page_prot;
	/*
	 * Technically, architectures with pte_special can avoid all these
	 * restrictions (same for remap_pfn_range).  However we would like
	 * consistency in testing and feature parity among all, so we should
	 * try to keep these invariants in place for everybody.
	 */
	BUG_ON(!(vma->vm_flags & (VM_PFNMAP|VM_MIXEDMAP)));
	BUG_ON((vma->vm_flags & (VM_PFNMAP|VM_MIXEDMAP)) ==
						(VM_PFNMAP|VM_MIXEDMAP));
	BUG_ON((vma->vm_flags & VM_PFNMAP) && is_cow_mapping(vma->vm_flags));
	BUG_ON((vma->vm_flags & VM_MIXEDMAP) && pfn_valid(pfn));

	if (addr < vma->vm_start || addr >= vma->vm_end)
		return -EFAULT;
	if (track_pfn_insert(vma, &pgprot, pfn))
		return -EINVAL;

	ret = insert_pfn(vma, addr, pfn, pgprot);

	return ret;
}
EXPORT_SYMBOL(vm_insert_pfn);

int vm_insert_mixed(struct vm_area_struct *vma, unsigned long addr,
			unsigned long pfn)
{
	BUG_ON(!(vma->vm_flags & VM_MIXEDMAP));

	if (addr < vma->vm_start || addr >= vma->vm_end)
		return -EFAULT;

	/*
	 * If we don't have pte special, then we have to use the pfn_valid()
	 * based VM_MIXEDMAP scheme (see vm_normal_page), and thus we *must*
	 * refcount the page if pfn_valid is true (hence insert_page rather
	 * than insert_pfn).  If a zero_pfn were inserted into a VM_MIXEDMAP
	 * without pte special, it would there be refcounted as a normal page.
	 */
	if (!HAVE_PTE_SPECIAL && pfn_valid(pfn)) {
		struct page *page;

		page = pfn_to_page(pfn);
		return insert_page(vma, addr, page, vma->vm_page_prot);
	}
	return insert_pfn(vma, addr, pfn, vma->vm_page_prot);
}
EXPORT_SYMBOL(vm_insert_mixed);

/*
 * maps a range of physical memory into the requested pages. the old
 * mappings are removed. any references to nonexistent pages results
 * in null mappings (currently treated as "copy-on-access")
 */
static int remap_pte_range(struct mm_struct *mm, pmd_t *pmd,
			unsigned long addr, unsigned long end,
			unsigned long pfn, pgprot_t prot)
{
	pte_t *pte;
	spinlock_t *ptl;

	pte = pte_alloc_map_lock(mm, pmd, addr, &ptl);
	if (!pte)
		return -ENOMEM;
	arch_enter_lazy_mmu_mode();
	do {
		BUG_ON(!pte_none(*pte));
		set_pte_at(mm, addr, pte, pte_mkspecial(pfn_pte(pfn, prot)));
		pfn++;
	} while (pte++, addr += PAGE_SIZE, addr != end);
	arch_leave_lazy_mmu_mode();
	pte_unmap_unlock(pte - 1, ptl);
	return 0;
}

static inline int remap_pmd_range(struct mm_struct *mm, pud_t *pud,
			unsigned long addr, unsigned long end,
			unsigned long pfn, pgprot_t prot)
{
	pmd_t *pmd;
	unsigned long next;

	pfn -= addr >> PAGE_SHIFT;
	pmd = pmd_alloc(mm, pud, addr);
	if (!pmd)
		return -ENOMEM;
	VM_BUG_ON(pmd_trans_huge(*pmd));
	do {
		next = pmd_addr_end(addr, end);
		if (remap_pte_range(mm, pmd, addr, next,
				pfn + (addr >> PAGE_SHIFT), prot))
			return -ENOMEM;
	} while (pmd++, addr = next, addr != end);
	return 0;
}

static inline int remap_pud_range(struct mm_struct *mm, pgd_t *pgd,
			unsigned long addr, unsigned long end,
			unsigned long pfn, pgprot_t prot)
{
	pud_t *pud;
	unsigned long next;

	pfn -= addr >> PAGE_SHIFT;
	pud = pud_alloc(mm, pgd, addr);
	if (!pud)
		return -ENOMEM;
	do {
		next = pud_addr_end(addr, end);
		if (remap_pmd_range(mm, pud, addr, next,
				pfn + (addr >> PAGE_SHIFT), prot))
			return -ENOMEM;
	} while (pud++, addr = next, addr != end);
	return 0;
}

/**
 * remap_pfn_range - remap kernel memory to userspace
 * @vma: user vma to map to
 * @addr: target user address to start at
 * @pfn: physical address of kernel memory
 * @size: size of map area
 * @prot: page protection flags for this mapping
 *
 *  Note: this is only safe if the mm semaphore is held when called.
 */
int remap_pfn_range(struct vm_area_struct *vma, unsigned long addr,
		    unsigned long pfn, unsigned long size, pgprot_t prot)
{
	pgd_t *pgd;
	unsigned long next;
	unsigned long end = addr + PAGE_ALIGN(size);
	struct mm_struct *mm = vma->vm_mm;
	int err;

	/*
	 * Physically remapped pages are special. Tell the
	 * rest of the world about it:
	 *   VM_IO tells people not to look at these pages
	 *	(accesses can have side effects).
	 *   VM_PFNMAP tells the core MM that the base pages are just
	 *	raw PFN mappings, and do not have a "struct page" associated
	 *	with them.
	 *   VM_DONTEXPAND
	 *      Disable vma merging and expanding with mremap().
	 *   VM_DONTDUMP
	 *      Omit vma from core dump, even when VM_IO turned off.
	 *
	 * There's a horrible special case to handle copy-on-write
	 * behaviour that some programs depend on. We mark the "original"
	 * un-COW'ed pages by matching them up with "vma->vm_pgoff".
	 * See vm_normal_page() for details.
	 */
	if (is_cow_mapping(vma->vm_flags)) {
		if (addr != vma->vm_start || end != vma->vm_end)
			return -EINVAL;
		vma->vm_pgoff = pfn;
	}

	err = track_pfn_remap(vma, &prot, pfn, addr, PAGE_ALIGN(size));
	if (err)
		return -EINVAL;

	vma->vm_flags |= VM_IO | VM_PFNMAP | VM_DONTEXPAND | VM_DONTDUMP;

	BUG_ON(addr >= end);
	pfn -= addr >> PAGE_SHIFT;
	pgd = pgd_offset(mm, addr);
	flush_cache_range(vma, addr, end);
	do {
		next = pgd_addr_end(addr, end);
		err = remap_pud_range(mm, pgd, addr, next,
				pfn + (addr >> PAGE_SHIFT), prot);
		if (err)
			break;
	} while (pgd++, addr = next, addr != end);

	if (err)
		untrack_pfn(vma, pfn, PAGE_ALIGN(size));

	return err;
}
EXPORT_SYMBOL(remap_pfn_range);

/**
 * vm_iomap_memory - remap memory to userspace
 * @vma: user vma to map to
 * @start: start of area
 * @len: size of area
 *
 * This is a simplified io_remap_pfn_range() for common driver use. The
 * driver just needs to give us the physical memory range to be mapped,
 * we'll figure out the rest from the vma information.
 *
 * NOTE! Some drivers might want to tweak vma->vm_page_prot first to get
 * whatever write-combining details or similar.
 */
int vm_iomap_memory(struct vm_area_struct *vma, phys_addr_t start, unsigned long len)
{
	unsigned long vm_len, pfn, pages;

	/* Check that the physical memory area passed in looks valid */
	if (start + len < start)
		return -EINVAL;
	/*
	 * You *really* shouldn't map things that aren't page-aligned,
	 * but we've historically allowed it because IO memory might
	 * just have smaller alignment.
	 */
	len += start & ~PAGE_MASK;
	pfn = start >> PAGE_SHIFT;
	pages = (len + ~PAGE_MASK) >> PAGE_SHIFT;
	if (pfn + pages < pfn)
		return -EINVAL;

	/* We start the mapping 'vm_pgoff' pages into the area */
	if (vma->vm_pgoff > pages)
		return -EINVAL;
	pfn += vma->vm_pgoff;
	pages -= vma->vm_pgoff;

	/* Can we fit all of the mapping? */
	vm_len = vma->vm_end - vma->vm_start;
	if (vm_len >> PAGE_SHIFT > pages)
		return -EINVAL;

	/* Ok, let it rip */
	return io_remap_pfn_range(vma, vma->vm_start, pfn, vm_len, vma->vm_page_prot);
}
EXPORT_SYMBOL(vm_iomap_memory);

static int apply_to_pte_range(struct mm_struct *mm, pmd_t *pmd,
				     unsigned long addr, unsigned long end,
				     pte_fn_t fn, void *data)
{
	pte_t *pte;
	int err;
	pgtable_t token;
	spinlock_t *uninitialized_var(ptl);

	pte = (mm == &init_mm) ?
		pte_alloc_kernel(pmd, addr) :
		pte_alloc_map_lock(mm, pmd, addr, &ptl);
	if (!pte)
		return -ENOMEM;

	BUG_ON(pmd_huge(*pmd));

	arch_enter_lazy_mmu_mode();

	token = pmd_pgtable(*pmd);

	do {
		err = fn(pte++, token, addr, data);
		if (err)
			break;
	} while (addr += PAGE_SIZE, addr != end);

	arch_leave_lazy_mmu_mode();

	if (mm != &init_mm)
		pte_unmap_unlock(pte-1, ptl);
	return err;
}

static int apply_to_pmd_range(struct mm_struct *mm, pud_t *pud,
				     unsigned long addr, unsigned long end,
				     pte_fn_t fn, void *data)
{
	pmd_t *pmd;
	unsigned long next;
	int err;

	BUG_ON(pud_huge(*pud));

	pmd = pmd_alloc(mm, pud, addr);
	if (!pmd)
		return -ENOMEM;
	do {
		next = pmd_addr_end(addr, end);
		err = apply_to_pte_range(mm, pmd, addr, next, fn, data);
		if (err)
			break;
	} while (pmd++, addr = next, addr != end);
	return err;
}

static int apply_to_pud_range(struct mm_struct *mm, pgd_t *pgd,
				     unsigned long addr, unsigned long end,
				     pte_fn_t fn, void *data)
{
	pud_t *pud;
	unsigned long next;
	int err;

	pud = pud_alloc(mm, pgd, addr);
	if (!pud)
		return -ENOMEM;
	do {
		next = pud_addr_end(addr, end);
		err = apply_to_pmd_range(mm, pud, addr, next, fn, data);
		if (err)
			break;
	} while (pud++, addr = next, addr != end);
	return err;
}

/*
 * Scan a region of virtual memory, filling in page tables as necessary
 * and calling a provided function on each leaf page table.
 */
int apply_to_page_range(struct mm_struct *mm, unsigned long addr,
			unsigned long size, pte_fn_t fn, void *data)
{
	pgd_t *pgd;
	unsigned long next;
	unsigned long end = addr + size;
	int err;

	BUG_ON(addr >= end);
	pgd = pgd_offset(mm, addr);
	do {
		next = pgd_addr_end(addr, end);
		err = apply_to_pud_range(mm, pgd, addr, next, fn, data);
		if (err)
			break;
	} while (pgd++, addr = next, addr != end);

	return err;
}
EXPORT_SYMBOL_GPL(apply_to_page_range);

/*
 * handle_pte_fault chooses page fault handler according to an entry which was
 * read non-atomically.  Before making any commitment, on those architectures
 * or configurations (e.g. i386 with PAE) which might give a mix of unmatched
 * parts, do_swap_page must check under lock before unmapping the pte and
 * proceeding (but do_wp_page is only called after already making such a check;
 * and do_anonymous_page can safely check later on).
 */
static inline int pte_unmap_same(struct mm_struct *mm, pmd_t *pmd,
				pte_t *page_table, pte_t orig_pte)
{
	int same = 1;
#if defined(CONFIG_SMP) || defined(CONFIG_PREEMPT)
	if (sizeof(pte_t) > sizeof(unsigned long)) {
		spinlock_t *ptl = pte_lockptr(mm, pmd);
		spin_lock(ptl);
		same = pte_same(*page_table, orig_pte);
		spin_unlock(ptl);
	}
#endif
	pte_unmap(page_table);
	return same;
}

static inline void cow_user_page(struct page *dst, struct page *src, unsigned long va, struct vm_area_struct *vma)
{
	debug_dma_assert_idle(src);

	/*
	 * If the source page was a PFN mapping, we don't have
	 * a "struct page" for it. We do a best-effort copy by
	 * just copying from the original user address. If that
	 * fails, we just zero-fill it. Live with it.
	 */
	if (unlikely(!src)) {
		void *kaddr = kmap_atomic(dst);
		void __user *uaddr = (void __user *)(va & PAGE_MASK);

		/*
		 * This really shouldn't fail, because the page is there
		 * in the page tables. But it might just be unreadable,
		 * in which case we just give up and fill the result with
		 * zeroes.
		 */
		if (__copy_from_user_inatomic(kaddr, uaddr, PAGE_SIZE))
			clear_page(kaddr);
		kunmap_atomic(kaddr);
		flush_dcache_page(dst);
	} else
		copy_user_highpage(dst, src, va, vma);
}

/*
 * Notify the address space that the page is about to become writable so that
 * it can prohibit this or wait for the page to get into an appropriate state.
 *
 * We do this without the lock held, so that it can sleep if it needs to.
 */
static int do_page_mkwrite(struct vm_area_struct *vma, struct page *page,
	       unsigned long address)
{
	struct vm_fault vmf;
	int ret;

	vmf.virtual_address = (void __user *)(address & PAGE_MASK);
	vmf.pgoff = page->index;
	vmf.flags = FAULT_FLAG_WRITE|FAULT_FLAG_MKWRITE;
	vmf.page = page;
	vmf.cow_page = NULL;

	ret = vma->vm_ops->page_mkwrite(vma, &vmf);
	if (unlikely(ret & (VM_FAULT_ERROR | VM_FAULT_NOPAGE)))
		return ret;
	if (unlikely(!(ret & VM_FAULT_LOCKED))) {
		lock_page(page);
		if (!page->mapping) {
			unlock_page(page);
			return 0; /* retry */
		}
		ret |= VM_FAULT_LOCKED;
	} else
		VM_BUG_ON_PAGE(!PageLocked(page), page);
	return ret;
}

/*
 * This routine handles present pages, when users try to write
 * to a shared page. It is done by copying the page to a new address
 * and decrementing the shared-page counter for the old page.
 *
 * Note that this routine assumes that the protection checks have been
 * done by the caller (the low-level page fault routine in most cases).
 * Thus we can safely just mark it writable once we've done any necessary
 * COW.
 *
 * We also mark the page dirty at this point even though the page will
 * change only once the write actually happens. This avoids a few races,
 * and potentially makes it more efficient.
 *
 * We enter with non-exclusive mmap_sem (to exclude vma changes,
 * but allow concurrent faults), with pte both mapped and locked.
 * We return with mmap_sem still held, but pte unmapped and unlocked.
 */
static int do_wp_page(struct mm_struct *mm, struct vm_area_struct *vma,
		unsigned long address, pte_t *page_table, pmd_t *pmd,
		spinlock_t *ptl, pte_t orig_pte)
	__releases(ptl)
{
	struct page *old_page, *new_page = NULL;
	pte_t entry;
	int ret = 0;
	int page_mkwrite = 0;
	bool dirty_shared = false;
	unsigned long mmun_start = 0;	/* For mmu_notifiers */
	unsigned long mmun_end = 0;	/* For mmu_notifiers */
	struct mem_cgroup *memcg;

	old_page = vm_normal_page(vma, address, orig_pte);
	if (!old_page) {
		/*
		 * VM_MIXEDMAP !pfn_valid() case, or VM_SOFTDIRTY clear on a
		 * VM_PFNMAP VMA.
		 *
		 * We should not cow pages in a shared writeable mapping.
		 * Just mark the pages writable as we can't do any dirty
		 * accounting on raw pfn maps.
		 */
		if ((vma->vm_flags & (VM_WRITE|VM_SHARED)) ==
				     (VM_WRITE|VM_SHARED))
			goto reuse;
		goto gotten;
	}

	/*
	 * Take out anonymous pages first, anonymous shared vmas are
	 * not dirty accountable.
	 */
	if (PageAnon(old_page) && !PageKsm(old_page)) {
		if (!trylock_page(old_page)) {
			page_cache_get(old_page);
			pte_unmap_unlock(page_table, ptl);
			lock_page(old_page);
			page_table = pte_offset_map_lock(mm, pmd, address,
							 &ptl);
			if (!pte_same(*page_table, orig_pte)) {
				unlock_page(old_page);
				goto unlock;
			}
			page_cache_release(old_page);
		}
		if (reuse_swap_page(old_page)) {
			/*
			 * The page is all ours.  Move it to our anon_vma so
			 * the rmap code will not search our parent or siblings.
			 * Protected against the rmap code by the page lock.
			 */
			page_move_anon_rmap(old_page, vma, address);
			unlock_page(old_page);
			goto reuse;
		}
		unlock_page(old_page);
	} else if (unlikely((vma->vm_flags & (VM_WRITE|VM_SHARED)) ==
					(VM_WRITE|VM_SHARED))) {
		page_cache_get(old_page);
		/*
		 * Only catch write-faults on shared writable pages,
		 * read-only shared pages can get COWed by
		 * get_user_pages(.write=1, .force=1).
		 */
		if (vma->vm_ops && vma->vm_ops->page_mkwrite) {
			int tmp;

			pte_unmap_unlock(page_table, ptl);
			tmp = do_page_mkwrite(vma, old_page, address);
			if (unlikely(!tmp || (tmp &
					(VM_FAULT_ERROR | VM_FAULT_NOPAGE)))) {
				page_cache_release(old_page);
				return tmp;
			}
			/*
			 * Since we dropped the lock we need to revalidate
			 * the PTE as someone else may have changed it.  If
			 * they did, we just return, as we can count on the
			 * MMU to tell us if they didn't also make it writable.
			 */
			page_table = pte_offset_map_lock(mm, pmd, address,
							 &ptl);
			if (!pte_same(*page_table, orig_pte)) {
				unlock_page(old_page);
				goto unlock;
			}
			page_mkwrite = 1;
		}

		dirty_shared = true;

reuse:
		/*
		 * Clear the pages cpupid information as the existing
		 * information potentially belongs to a now completely
		 * unrelated process.
		 */
		if (old_page)
			page_cpupid_xchg_last(old_page, (1 << LAST_CPUPID_SHIFT) - 1);

		flush_cache_page(vma, address, pte_pfn(orig_pte));
		entry = pte_mkyoung(orig_pte);
		entry = maybe_mkwrite(pte_mkdirty(entry), vma);
		if (ptep_set_access_flags(vma, address, page_table, entry,1))
			update_mmu_cache(vma, address, page_table);
		pte_unmap_unlock(page_table, ptl);
		ret |= VM_FAULT_WRITE;

		if (dirty_shared) {
			struct address_space *mapping;
			int dirtied;

			if (!page_mkwrite)
				lock_page(old_page);

			dirtied = set_page_dirty(old_page);
			VM_BUG_ON_PAGE(PageAnon(old_page), old_page);
			mapping = old_page->mapping;
			unlock_page(old_page);
			page_cache_release(old_page);

			if ((dirtied || page_mkwrite) && mapping) {
				/*
				 * Some device drivers do not set page.mapping
				 * but still dirty their pages
				 */
				balance_dirty_pages_ratelimited(mapping);
			}

			if (!page_mkwrite)
				file_update_time(vma->vm_file);
		}

		return ret;
	}

	/*
	 * Ok, we need to copy. Oh, well..
	 */
	page_cache_get(old_page);
gotten:
	pte_unmap_unlock(page_table, ptl);

	if (unlikely(anon_vma_prepare(vma)))
		goto oom;

	if (is_zero_pfn(pte_pfn(orig_pte))) {
		new_page = alloc_zeroed_user_highpage_movable(vma, address);
		if (!new_page)
			goto oom;
	} else {
		new_page = alloc_page_vma(GFP_HIGHUSER_MOVABLE, vma, address);
		if (!new_page)
			goto oom;
		cow_user_page(new_page, old_page, address, vma);
	}
	__SetPageUptodate(new_page);

	if (mem_cgroup_try_charge(new_page, mm, GFP_KERNEL, &memcg))
		goto oom_free_new;

	mmun_start  = address & PAGE_MASK;
	mmun_end    = mmun_start + PAGE_SIZE;
	mmu_notifier_invalidate_range_start(mm, mmun_start, mmun_end);

	/*
	 * Re-check the pte - we dropped the lock
	 */
	page_table = pte_offset_map_lock(mm, pmd, address, &ptl);
	if (likely(pte_same(*page_table, orig_pte))) {
		if (old_page) {
			if (!PageAnon(old_page)) {
				dec_mm_counter_fast(mm, MM_FILEPAGES);
				inc_mm_counter_fast(mm, MM_ANONPAGES);
			}
		} else
			inc_mm_counter_fast(mm, MM_ANONPAGES);
		flush_cache_page(vma, address, pte_pfn(orig_pte));
		entry = mk_pte(new_page, vma->vm_page_prot);
		entry = maybe_mkwrite(pte_mkdirty(entry), vma);
		/*
		 * Clear the pte entry and flush it first, before updating the
		 * pte with the new entry. This will avoid a race condition
		 * seen in the presence of one thread doing SMC and another
		 * thread doing COW.
		 */
		ptep_clear_flush_notify(vma, address, page_table);
		page_add_new_anon_rmap(new_page, vma, address);
		mem_cgroup_commit_charge(new_page, memcg, false);
		lru_cache_add_active_or_unevictable(new_page, vma);
		/*
		 * We call the notify macro here because, when using secondary
		 * mmu page tables (such as kvm shadow page tables), we want the
		 * new page to be mapped directly into the secondary page table.
		 */
		set_pte_at_notify(mm, address, page_table, entry);
		update_mmu_cache(vma, address, page_table);
		if (old_page) {
			/*
			 * Only after switching the pte to the new page may
			 * we remove the mapcount here. Otherwise another
			 * process may come and find the rmap count decremented
			 * before the pte is switched to the new page, and
			 * "reuse" the old page writing into it while our pte
			 * here still points into it and can be read by other
			 * threads.
			 *
			 * The critical issue is to order this
			 * page_remove_rmap with the ptp_clear_flush above.
			 * Those stores are ordered by (if nothing else,)
			 * the barrier present in the atomic_add_negative
			 * in page_remove_rmap.
			 *
			 * Then the TLB flush in ptep_clear_flush ensures that
			 * no process can access the old page before the
			 * decremented mapcount is visible. And the old page
			 * cannot be reused until after the decremented
			 * mapcount is visible. So transitively, TLBs to
			 * old page will be flushed before it can be reused.
			 */
			page_remove_rmap(old_page);
		}

		/* Free the old page.. */
		new_page = old_page;
		ret |= VM_FAULT_WRITE;
	} else
		mem_cgroup_cancel_charge(new_page, memcg);

	if (new_page)
		page_cache_release(new_page);
unlock:
	pte_unmap_unlock(page_table, ptl);
	if (mmun_end > mmun_start)
		mmu_notifier_invalidate_range_end(mm, mmun_start, mmun_end);
	if (old_page) {
		/*
		 * Don't let another task, with possibly unlocked vma,
		 * keep the mlocked page.
		 */
		if ((ret & VM_FAULT_WRITE) && (vma->vm_flags & VM_LOCKED)) {
			lock_page(old_page);	/* LRU manipulation */
			munlock_vma_page(old_page);
			unlock_page(old_page);
		}
		page_cache_release(old_page);
	}
	return ret;
oom_free_new:
	page_cache_release(new_page);
oom:
	if (old_page)
		page_cache_release(old_page);
	return VM_FAULT_OOM;
}

static void unmap_mapping_range_vma(struct vm_area_struct *vma,
		unsigned long start_addr, unsigned long end_addr,
		struct zap_details *details)
{
	zap_page_range_single(vma, start_addr, end_addr - start_addr, details);
}

static inline void unmap_mapping_range_tree(struct rb_root *root,
					    struct zap_details *details)
{
	struct vm_area_struct *vma;
	pgoff_t vba, vea, zba, zea;

	vma_interval_tree_foreach(vma, root,
			details->first_index, details->last_index) {

		vba = vma->vm_pgoff;
		vea = vba + vma_pages(vma) - 1;
		/* Assume for now that PAGE_CACHE_SHIFT == PAGE_SHIFT */
		zba = details->first_index;
		if (zba < vba)
			zba = vba;
		zea = details->last_index;
		if (zea > vea)
			zea = vea;

		unmap_mapping_range_vma(vma,
			((zba - vba) << PAGE_SHIFT) + vma->vm_start,
			((zea - vba + 1) << PAGE_SHIFT) + vma->vm_start,
				details);
	}
}

/**
 * unmap_mapping_range - unmap the portion of all mmaps in the specified
 * address_space corresponding to the specified page range in the underlying
 * file.
 *
 * @mapping: the address space containing mmaps to be unmapped.
 * @holebegin: byte in first page to unmap, relative to the start of
 * the underlying file.  This will be rounded down to a PAGE_SIZE
 * boundary.  Note that this is different from truncate_pagecache(), which
 * must keep the partial page.  In contrast, we must get rid of
 * partial pages.
 * @holelen: size of prospective hole in bytes.  This will be rounded
 * up to a PAGE_SIZE boundary.  A holelen of zero truncates to the
 * end of the file.
 * @even_cows: 1 when truncating a file, unmap even private COWed pages;
 * but 0 when invalidating pagecache, don't throw away private data.
 */
void unmap_mapping_range(struct address_space *mapping,
		loff_t const holebegin, loff_t const holelen, int even_cows)
{
	struct zap_details details;
	pgoff_t hba = holebegin >> PAGE_SHIFT;
	pgoff_t hlen = (holelen + PAGE_SIZE - 1) >> PAGE_SHIFT;

	/* Check for overflow. */
	if (sizeof(holelen) > sizeof(hlen)) {
		long long holeend =
			(holebegin + holelen + PAGE_SIZE - 1) >> PAGE_SHIFT;
		if (holeend & ~(long long)ULONG_MAX)
			hlen = ULONG_MAX - hba + 1;
	}

	details.check_mapping = even_cows? NULL: mapping;
	details.first_index = hba;
	details.last_index = hba + hlen - 1;
	if (details.last_index < details.first_index)
		details.last_index = ULONG_MAX;


	/* DAX uses i_mmap_lock to serialise file truncate vs page fault */
	i_mmap_lock_write(mapping);
	if (unlikely(!RB_EMPTY_ROOT(&mapping->i_mmap)))
		unmap_mapping_range_tree(&mapping->i_mmap, &details);
	i_mmap_unlock_write(mapping);
}
EXPORT_SYMBOL(unmap_mapping_range);

/*
 * We enter with non-exclusive mmap_sem (to exclude vma changes,
 * but allow concurrent faults), and pte mapped but not yet locked.
 * We return with pte unmapped and unlocked.
 *
 * We return with the mmap_sem locked or unlocked in the same cases
 * as does filemap_fault().
 */
static int do_swap_page(struct mm_struct *mm, struct vm_area_struct *vma,
		unsigned long address, pte_t *page_table, pmd_t *pmd,
		unsigned int flags, pte_t orig_pte)
{
	spinlock_t *ptl;
	struct page *page, *swapcache;
	struct mem_cgroup *memcg;
	swp_entry_t entry;
	pte_t pte;
	int locked;
	int exclusive = 0;
	int ret = 0;

	if (!pte_unmap_same(mm, pmd, page_table, orig_pte))
		goto out;

	entry = pte_to_swp_entry(orig_pte);
	if (unlikely(non_swap_entry(entry))) {
		if (is_migration_entry(entry)) {
			migration_entry_wait(mm, pmd, address);
		} else if (is_hwpoison_entry(entry)) {
			ret = VM_FAULT_HWPOISON;
		} else {
			print_bad_pte(vma, address, orig_pte, NULL);
			ret = VM_FAULT_SIGBUS;
		}
		goto out;
	}
	delayacct_set_flag(DELAYACCT_PF_SWAPIN);
	page = lookup_swap_cache(entry);
	if (!page) {
		page = swapin_readahead(entry,
					GFP_HIGHUSER_MOVABLE, vma, address);
		if (!page) {
			/*
			 * Back out if somebody else faulted in this pte
			 * while we released the pte lock.
			 */
			page_table = pte_offset_map_lock(mm, pmd, address, &ptl);
			if (likely(pte_same(*page_table, orig_pte)))
				ret = VM_FAULT_OOM;
			delayacct_clear_flag(DELAYACCT_PF_SWAPIN);
			goto unlock;
		}

		/* Had to read the page from swap area: Major fault */
		ret = VM_FAULT_MAJOR;
		count_vm_event(PGMAJFAULT);
		mem_cgroup_count_vm_event(mm, PGMAJFAULT);
	} else if (PageHWPoison(page)) {
		/*
		 * hwpoisoned dirty swapcache pages are kept for killing
		 * owner processes (which may be unknown at hwpoison time)
		 */
		ret = VM_FAULT_HWPOISON;
		delayacct_clear_flag(DELAYACCT_PF_SWAPIN);
		swapcache = page;
		goto out_release;
	}

	swapcache = page;
	locked = lock_page_or_retry(page, mm, flags);

	delayacct_clear_flag(DELAYACCT_PF_SWAPIN);
	if (!locked) {
		ret |= VM_FAULT_RETRY;
		goto out_release;
	}

	/*
	 * Make sure try_to_free_swap or reuse_swap_page or swapoff did not
	 * release the swapcache from under us.  The page pin, and pte_same
	 * test below, are not enough to exclude that.  Even if it is still
	 * swapcache, we need to check that the page's swap has not changed.
	 */
	if (unlikely(!PageSwapCache(page) || page_private(page) != entry.val))
		goto out_page;

	page = ksm_might_need_to_copy(page, vma, address);
	if (unlikely(!page)) {
		ret = VM_FAULT_OOM;
		page = swapcache;
		goto out_page;
	}

	if (mem_cgroup_try_charge(page, mm, GFP_KERNEL, &memcg)) {
		ret = VM_FAULT_OOM;
		goto out_page;
	}

	/*
	 * Back out if somebody else already faulted in this pte.
	 */
	page_table = pte_offset_map_lock(mm, pmd, address, &ptl);
	if (unlikely(!pte_same(*page_table, orig_pte)))
		goto out_nomap;

	if (unlikely(!PageUptodate(page))) {
		ret = VM_FAULT_SIGBUS;
		goto out_nomap;
	}

	/*
	 * The page isn't present yet, go ahead with the fault.
	 *
	 * Be careful about the sequence of operations here.
	 * To get its accounting right, reuse_swap_page() must be called
	 * while the page is counted on swap but not yet in mapcount i.e.
	 * before page_add_anon_rmap() and swap_free(); try_to_free_swap()
	 * must be called after the swap_free(), or it will never succeed.
	 */

	inc_mm_counter_fast(mm, MM_ANONPAGES);
	dec_mm_counter_fast(mm, MM_SWAPENTS);
	pte = mk_pte(page, vma->vm_page_prot);
	if ((flags & FAULT_FLAG_WRITE) && reuse_swap_page(page)) {
		pte = maybe_mkwrite(pte_mkdirty(pte), vma);
		flags &= ~FAULT_FLAG_WRITE;
		ret |= VM_FAULT_WRITE;
		exclusive = 1;
	}
	flush_icache_page(vma, page);
	if (pte_swp_soft_dirty(orig_pte))
		pte = pte_mksoft_dirty(pte);
	set_pte_at(mm, address, page_table, pte);
	if (page == swapcache) {
		do_page_add_anon_rmap(page, vma, address, exclusive);
		mem_cgroup_commit_charge(page, memcg, true);
	} else { /* ksm created a completely new copy */
		page_add_new_anon_rmap(page, vma, address);
		mem_cgroup_commit_charge(page, memcg, false);
		lru_cache_add_active_or_unevictable(page, vma);
	}

	swap_free(entry);
	if (vm_swap_full() || (vma->vm_flags & VM_LOCKED) || PageMlocked(page))
		try_to_free_swap(page);
	unlock_page(page);
	if (page != swapcache) {
		/*
		 * Hold the lock to avoid the swap entry to be reused
		 * until we take the PT lock for the pte_same() check
		 * (to avoid false positives from pte_same). For
		 * further safety release the lock after the swap_free
		 * so that the swap count won't change under a
		 * parallel locked swapcache.
		 */
		unlock_page(swapcache);
		page_cache_release(swapcache);
	}

	if (flags & FAULT_FLAG_WRITE) {
		ret |= do_wp_page(mm, vma, address, page_table, pmd, ptl, pte);
		if (ret & VM_FAULT_ERROR)
			ret &= VM_FAULT_ERROR;
		goto out;
	}

	/* No need to invalidate - it was non-present before */
	update_mmu_cache(vma, address, page_table);
unlock:
	pte_unmap_unlock(page_table, ptl);
out:
	return ret;
out_nomap:
	mem_cgroup_cancel_charge(page, memcg);
	pte_unmap_unlock(page_table, ptl);
out_page:
	unlock_page(page);
out_release:
	page_cache_release(page);
	if (page != swapcache) {
		unlock_page(swapcache);
		page_cache_release(swapcache);
	}
	return ret;
}

/*
 * This is like a special single-page "expand_{down|up}wards()",
 * except we must first make sure that 'address{-|+}PAGE_SIZE'
 * doesn't hit another vma.
 */
static inline int check_stack_guard_page(struct vm_area_struct *vma, unsigned long address)
{
	address &= PAGE_MASK;
	if ((vma->vm_flags & VM_GROWSDOWN) && address == vma->vm_start) {
		struct vm_area_struct *prev = vma->vm_prev;

		/*
		 * Is there a mapping abutting this one below?
		 *
		 * That's only ok if it's the same stack mapping
		 * that has gotten split..
		 */
		if (prev && prev->vm_end == address)
			return prev->vm_flags & VM_GROWSDOWN ? 0 : -ENOMEM;

		return expand_downwards(vma, address - PAGE_SIZE);
	}
	if ((vma->vm_flags & VM_GROWSUP) && address + PAGE_SIZE == vma->vm_end) {
		struct vm_area_struct *next = vma->vm_next;

		/* As VM_GROWSDOWN but s/below/above/ */
		if (next && next->vm_start == address + PAGE_SIZE)
			return next->vm_flags & VM_GROWSUP ? 0 : -ENOMEM;

		return expand_upwards(vma, address + PAGE_SIZE);
	}
	return 0;
}

/*
 * We enter with non-exclusive mmap_sem (to exclude vma changes,
 * but allow concurrent faults), and pte mapped but not yet locked.
 * We return with mmap_sem still held, but pte unmapped and unlocked.
 */
static int do_anonymous_page(struct mm_struct *mm, struct vm_area_struct *vma,
		unsigned long address, pte_t *page_table, pmd_t *pmd,
		unsigned int flags)
{
	struct mem_cgroup *memcg;
	struct page *page;
	spinlock_t *ptl;
	pte_t entry;

	pte_unmap(page_table);

	/* Check if we need to add a guard page to the stack */
	if (check_stack_guard_page(vma, address) < 0)
		return VM_FAULT_SIGSEGV;

	/* Use the zero-page for reads */
	if (!(flags & FAULT_FLAG_WRITE) && !mm_forbids_zeropage(mm)) {
		entry = pte_mkspecial(pfn_pte(my_zero_pfn(address),
						vma->vm_page_prot));
		page_table = pte_offset_map_lock(mm, pmd, address, &ptl);
		if (!pte_none(*page_table))
			goto unlock;
		goto setpte;
	}

	/* Allocate our own private page. */
	if (unlikely(anon_vma_prepare(vma)))
		goto oom;
	page = alloc_zeroed_user_highpage_movable(vma, address);
	if (!page)
		goto oom;
	/*
	 * The memory barrier inside __SetPageUptodate makes sure that
	 * preceeding stores to the page contents become visible before
	 * the set_pte_at() write.
	 */
	__SetPageUptodate(page);

	if (mem_cgroup_try_charge(page, mm, GFP_KERNEL, &memcg))
		goto oom_free_page;

	entry = mk_pte(page, vma->vm_page_prot);
	if (vma->vm_flags & VM_WRITE)
		entry = pte_mkwrite(pte_mkdirty(entry));

	page_table = pte_offset_map_lock(mm, pmd, address, &ptl);
	if (!pte_none(*page_table))
		goto release;

	inc_mm_counter_fast(mm, MM_ANONPAGES);
	page_add_new_anon_rmap(page, vma, address);
	mem_cgroup_commit_charge(page, memcg, false);
	lru_cache_add_active_or_unevictable(page, vma);
setpte:
	set_pte_at(mm, address, page_table, entry);

	/* No need to invalidate - it was non-present before */
	update_mmu_cache(vma, address, page_table);
unlock:
	pte_unmap_unlock(page_table, ptl);
	return 0;
release:
	mem_cgroup_cancel_charge(page, memcg);
	page_cache_release(page);
	goto unlock;
oom_free_page:
	page_cache_release(page);
oom:
	return VM_FAULT_OOM;
}

/*
 * The mmap_sem must have been held on entry, and may have been
 * released depending on flags and vma->vm_ops->fault() return value.
 * See filemap_fault() and __lock_page_retry().
 */
static int __do_fault(struct vm_area_struct *vma, unsigned long address,
			pgoff_t pgoff, unsigned int flags,
			struct page *cow_page, struct page **page)
{
	struct vm_fault vmf;
	int ret;

	vmf.virtual_address = (void __user *)(address & PAGE_MASK);
	vmf.pgoff = pgoff;
	vmf.flags = flags;
	vmf.page = NULL;
	vmf.cow_page = cow_page;

	ret = vma->vm_ops->fault(vma, &vmf);
	if (unlikely(ret & (VM_FAULT_ERROR | VM_FAULT_NOPAGE | VM_FAULT_RETRY)))
		return ret;
	if (!vmf.page)
		goto out;

	if (unlikely(PageHWPoison(vmf.page))) {
		if (ret & VM_FAULT_LOCKED)
			unlock_page(vmf.page);
		page_cache_release(vmf.page);
		return VM_FAULT_HWPOISON;
	}

	if (unlikely(!(ret & VM_FAULT_LOCKED)))
		lock_page(vmf.page);
	else
		VM_BUG_ON_PAGE(!PageLocked(vmf.page), vmf.page);

 out:
	*page = vmf.page;
	return ret;
}

/**
 * do_set_pte - setup new PTE entry for given page and add reverse page mapping.
 *
 * @vma: virtual memory area
 * @address: user virtual address
 * @page: page to map
 * @pte: pointer to target page table entry
 * @write: true, if new entry is writable
 * @anon: true, if it's anonymous page
 *
 * Caller must hold page table lock relevant for @pte.
 *
 * Target users are page handler itself and implementations of
 * vm_ops->map_pages.
 */
void do_set_pte(struct vm_area_struct *vma, unsigned long address,
		struct page *page, pte_t *pte, bool write, bool anon)
{
	pte_t entry;

	flush_icache_page(vma, page);
	entry = mk_pte(page, vma->vm_page_prot);
	if (write)
		entry = maybe_mkwrite(pte_mkdirty(entry), vma);
	if (anon) {
		inc_mm_counter_fast(vma->vm_mm, MM_ANONPAGES);
		page_add_new_anon_rmap(page, vma, address);
	} else {
		inc_mm_counter_fast(vma->vm_mm, MM_FILEPAGES);
		page_add_file_rmap(page);
	}
	set_pte_at(vma->vm_mm, address, pte, entry);

	/* no need to invalidate: a not-present page won't be cached */
	update_mmu_cache(vma, address, pte);
}

static unsigned long fault_around_bytes __read_mostly =
	rounddown_pow_of_two(65536);

#ifdef CONFIG_DEBUG_FS
static int fault_around_bytes_get(void *data, u64 *val)
{
	*val = fault_around_bytes;
	return 0;
}

/*
 * fault_around_pages() and fault_around_mask() expects fault_around_bytes
 * rounded down to nearest page order. It's what do_fault_around() expects to
 * see.
 */
static int fault_around_bytes_set(void *data, u64 val)
{
	if (val / PAGE_SIZE > PTRS_PER_PTE)
		return -EINVAL;
	if (val > PAGE_SIZE)
		fault_around_bytes = rounddown_pow_of_two(val);
	else
		fault_around_bytes = PAGE_SIZE; /* rounddown_pow_of_two(0) is undefined */
	return 0;
}
DEFINE_SIMPLE_ATTRIBUTE(fault_around_bytes_fops,
		fault_around_bytes_get, fault_around_bytes_set, "%llu\n");

static int __init fault_around_debugfs(void)
{
	void *ret;

	ret = debugfs_create_file("fault_around_bytes", 0644, NULL, NULL,
			&fault_around_bytes_fops);
	if (!ret)
		pr_warn("Failed to create fault_around_bytes in debugfs");
	return 0;
}
late_initcall(fault_around_debugfs);
#endif

/*
 * do_fault_around() tries to map few pages around the fault address. The hope
 * is that the pages will be needed soon and this will lower the number of
 * faults to handle.
 *
 * It uses vm_ops->map_pages() to map the pages, which skips the page if it's
 * not ready to be mapped: not up-to-date, locked, etc.
 *
 * This function is called with the page table lock taken. In the split ptlock
 * case the page table lock only protects only those entries which belong to
 * the page table corresponding to the fault address.
 *
 * This function doesn't cross the VMA boundaries, in order to call map_pages()
 * only once.
 *
 * fault_around_pages() defines how many pages we'll try to map.
 * do_fault_around() expects it to return a power of two less than or equal to
 * PTRS_PER_PTE.
 *
 * The virtual address of the area that we map is naturally aligned to the
 * fault_around_pages() value (and therefore to page order).  This way it's
 * easier to guarantee that we don't cross page table boundaries.
 */
static void do_fault_around(struct vm_area_struct *vma, unsigned long address,
		pte_t *pte, pgoff_t pgoff, unsigned int flags)
{
	unsigned long start_addr, nr_pages, mask;
	pgoff_t max_pgoff;
	struct vm_fault vmf;
	int off;

	nr_pages = ACCESS_ONCE(fault_around_bytes) >> PAGE_SHIFT;
	mask = ~(nr_pages * PAGE_SIZE - 1) & PAGE_MASK;

	start_addr = max(address & mask, vma->vm_start);
	off = ((address - start_addr) >> PAGE_SHIFT) & (PTRS_PER_PTE - 1);
	pte -= off;
	pgoff -= off;

	/*
	 *  max_pgoff is either end of page table or end of vma
	 *  or fault_around_pages() from pgoff, depending what is nearest.
	 */
	max_pgoff = pgoff - ((start_addr >> PAGE_SHIFT) & (PTRS_PER_PTE - 1)) +
		PTRS_PER_PTE - 1;
	max_pgoff = min3(max_pgoff, vma_pages(vma) + vma->vm_pgoff - 1,
			pgoff + nr_pages - 1);

	/* Check if it makes any sense to call ->map_pages */
	while (!pte_none(*pte)) {
		if (++pgoff > max_pgoff)
			return;
		start_addr += PAGE_SIZE;
		if (start_addr >= vma->vm_end)
			return;
		pte++;
	}

	vmf.virtual_address = (void __user *) start_addr;
	vmf.pte = pte;
	vmf.pgoff = pgoff;
	vmf.max_pgoff = max_pgoff;
	vmf.flags = flags;
	vma->vm_ops->map_pages(vma, &vmf);
}

static int do_read_fault(struct mm_struct *mm, struct vm_area_struct *vma,
		unsigned long address, pmd_t *pmd,
		pgoff_t pgoff, unsigned int flags, pte_t orig_pte)
{
	struct page *fault_page;
	spinlock_t *ptl;
	pte_t *pte;
	int ret = 0;

	/*
	 * Let's call ->map_pages() first and use ->fault() as fallback
	 * if page by the offset is not ready to be mapped (cold cache or
	 * something).
	 */
	if (vma->vm_ops->map_pages && fault_around_bytes >> PAGE_SHIFT > 1) {
		pte = pte_offset_map_lock(mm, pmd, address, &ptl);
		do_fault_around(vma, address, pte, pgoff, flags);
		if (!pte_same(*pte, orig_pte))
			goto unlock_out;
		pte_unmap_unlock(pte, ptl);
	}

	ret = __do_fault(vma, address, pgoff, flags, NULL, &fault_page);
	if (unlikely(ret & (VM_FAULT_ERROR | VM_FAULT_NOPAGE | VM_FAULT_RETRY)))
		return ret;

	pte = pte_offset_map_lock(mm, pmd, address, &ptl);
	if (unlikely(!pte_same(*pte, orig_pte))) {
		pte_unmap_unlock(pte, ptl);
		unlock_page(fault_page);
		page_cache_release(fault_page);
		return ret;
	}
	do_set_pte(vma, address, fault_page, pte, false, false);
	unlock_page(fault_page);
unlock_out:
	pte_unmap_unlock(pte, ptl);
	return ret;
}

static int do_cow_fault(struct mm_struct *mm, struct vm_area_struct *vma,
		unsigned long address, pmd_t *pmd,
		pgoff_t pgoff, unsigned int flags, pte_t orig_pte)
{
	struct page *fault_page, *new_page;
	struct mem_cgroup *memcg;
	spinlock_t *ptl;
	pte_t *pte;
	int ret;

	if (unlikely(anon_vma_prepare(vma)))
		return VM_FAULT_OOM;

	new_page = alloc_page_vma(GFP_HIGHUSER_MOVABLE, vma, address);
	if (!new_page)
		return VM_FAULT_OOM;

	if (mem_cgroup_try_charge(new_page, mm, GFP_KERNEL, &memcg)) {
		page_cache_release(new_page);
		return VM_FAULT_OOM;
	}

	ret = __do_fault(vma, address, pgoff, flags, new_page, &fault_page);
	if (unlikely(ret & (VM_FAULT_ERROR | VM_FAULT_NOPAGE | VM_FAULT_RETRY)))
		goto uncharge_out;

	if (fault_page)
		copy_user_highpage(new_page, fault_page, address, vma);
	__SetPageUptodate(new_page);

	pte = pte_offset_map_lock(mm, pmd, address, &ptl);
	if (unlikely(!pte_same(*pte, orig_pte))) {
		pte_unmap_unlock(pte, ptl);
		if (fault_page) {
			unlock_page(fault_page);
			page_cache_release(fault_page);
		} else {
			/*
			 * The fault handler has no page to lock, so it holds
			 * i_mmap_lock for read to protect against truncate.
			 */
			i_mmap_unlock_read(vma->vm_file->f_mapping);
		}
		goto uncharge_out;
	}
	do_set_pte(vma, address, new_page, pte, true, true);
	mem_cgroup_commit_charge(new_page, memcg, false);
	lru_cache_add_active_or_unevictable(new_page, vma);
	pte_unmap_unlock(pte, ptl);
	if (fault_page) {
		unlock_page(fault_page);
		page_cache_release(fault_page);
	} else {
		/*
		 * The fault handler has no page to lock, so it holds
		 * i_mmap_lock for read to protect against truncate.
		 */
		i_mmap_unlock_read(vma->vm_file->f_mapping);
	}
	return ret;
uncharge_out:
	mem_cgroup_cancel_charge(new_page, memcg);
	page_cache_release(new_page);
	return ret;
}

static int do_shared_fault(struct mm_struct *mm, struct vm_area_struct *vma,
		unsigned long address, pmd_t *pmd,
		pgoff_t pgoff, unsigned int flags, pte_t orig_pte)
{
	struct page *fault_page;
	struct address_space *mapping;
	spinlock_t *ptl;
	pte_t *pte;
	int dirtied = 0;
	int ret, tmp;

	ret = __do_fault(vma, address, pgoff, flags, NULL, &fault_page);
	if (unlikely(ret & (VM_FAULT_ERROR | VM_FAULT_NOPAGE | VM_FAULT_RETRY)))
		return ret;

	/*
	 * Check if the backing address space wants to know that the page is
	 * about to become writable
	 */
	if (vma->vm_ops->page_mkwrite) {
		unlock_page(fault_page);
		tmp = do_page_mkwrite(vma, fault_page, address);
		if (unlikely(!tmp ||
				(tmp & (VM_FAULT_ERROR | VM_FAULT_NOPAGE)))) {
			page_cache_release(fault_page);
			return tmp;
		}
	}

	pte = pte_offset_map_lock(mm, pmd, address, &ptl);
	if (unlikely(!pte_same(*pte, orig_pte))) {
		pte_unmap_unlock(pte, ptl);
		unlock_page(fault_page);
		page_cache_release(fault_page);
		return ret;
	}
	do_set_pte(vma, address, fault_page, pte, true, false);
	pte_unmap_unlock(pte, ptl);

	if (set_page_dirty(fault_page))
		dirtied = 1;
	/*
	 * Take a local copy of the address_space - page.mapping may be zeroed
	 * by truncate after unlock_page().   The address_space itself remains
	 * pinned by vma->vm_file's reference.  We rely on unlock_page()'s
	 * release semantics to prevent the compiler from undoing this copying.
	 */
	mapping = fault_page->mapping;
	unlock_page(fault_page);
	if ((dirtied || vma->vm_ops->page_mkwrite) && mapping) {
		/*
		 * Some device drivers do not set page.mapping but still
		 * dirty their pages
		 */
		balance_dirty_pages_ratelimited(mapping);
	}

	if (!vma->vm_ops->page_mkwrite)
		file_update_time(vma->vm_file);

	return ret;
}

/*
 * We enter with non-exclusive mmap_sem (to exclude vma changes,
 * but allow concurrent faults).
 * The mmap_sem may have been released depending on flags and our
 * return value.  See filemap_fault() and __lock_page_or_retry().
 */
static int do_fault(struct mm_struct *mm, struct vm_area_struct *vma,
		unsigned long address, pte_t *page_table, pmd_t *pmd,
		unsigned int flags, pte_t orig_pte)
{
	pgoff_t pgoff = (((address & PAGE_MASK)
			- vma->vm_start) >> PAGE_SHIFT) + vma->vm_pgoff;

	pte_unmap(page_table);
	if (!(flags & FAULT_FLAG_WRITE))
		return do_read_fault(mm, vma, address, pmd, pgoff, flags,
				orig_pte);
	if (!(vma->vm_flags & VM_SHARED))
		return do_cow_fault(mm, vma, address, pmd, pgoff, flags,
				orig_pte);
	return do_shared_fault(mm, vma, address, pmd, pgoff, flags, orig_pte);
}

static int numa_migrate_prep(struct page *page, struct vm_area_struct *vma,
				unsigned long addr, int page_nid,
				int *flags)
{
	get_page(page);

	count_vm_numa_event(NUMA_HINT_FAULTS);
	if (page_nid == numa_node_id()) {
		count_vm_numa_event(NUMA_HINT_FAULTS_LOCAL);
		*flags |= TNF_FAULT_LOCAL;
	}

	return mpol_misplaced(page, vma, addr);
}

static int do_numa_page(struct mm_struct *mm, struct vm_area_struct *vma,
		   unsigned long addr, pte_t pte, pte_t *ptep, pmd_t *pmd)
{
	struct page *page = NULL;
	spinlock_t *ptl;
	int page_nid = -1;
	int last_cpupid;
	int target_nid;
	bool migrated = false;
	bool was_writable = pte_write(pte);
	int flags = 0;

	/* A PROT_NONE fault should not end up here */
	BUG_ON(!(vma->vm_flags & (VM_READ | VM_EXEC | VM_WRITE)));

	/*
	* The "pte" at this point cannot be used safely without
	* validation through pte_unmap_same(). It's of NUMA type but
	* the pfn may be screwed if the read is non atomic.
	*
	* We can safely just do a "set_pte_at()", because the old
	* page table entry is not accessible, so there would be no
	* concurrent hardware modifications to the PTE.
	*/
	ptl = pte_lockptr(mm, pmd);
	spin_lock(ptl);
	if (unlikely(!pte_same(*ptep, pte))) {
		pte_unmap_unlock(ptep, ptl);
		goto out;
	}

	/* Make it present again */
	pte = pte_modify(pte, vma->vm_page_prot);
	pte = pte_mkyoung(pte);
	if (was_writable)
		pte = pte_mkwrite(pte);
	set_pte_at(mm, addr, ptep, pte);
	update_mmu_cache(vma, addr, ptep);

	page = vm_normal_page(vma, addr, pte);
	if (!page) {
		pte_unmap_unlock(ptep, ptl);
		return 0;
	}

	/*
<<<<<<< HEAD
	 * Avoid grouping on DSO/COW pages in specific and RO pages
	 * in general, RO pages shouldn't hurt as much anyway since
	 * they can be in shared cache state.
	 *
	 * FIXME! This checks "pmd_dirty()" as an approximation of
	 * "is this a read-only page", since checking "pmd_write()"
	 * is even more broken. We haven't actually turned this into
	 * a writable page, so pmd_write() will always be false.
	 */
	if (!pte_dirty(pte))
=======
	 * Avoid grouping on RO pages in general. RO pages shouldn't hurt as
	 * much anyway since they can be in shared cache state. This misses
	 * the case where a mapping is writable but the process never writes
	 * to it but pte_write gets cleared during protection updates and
	 * pte_dirty has unpredictable behaviour between PTE scan updates,
	 * background writeback, dirty balancing and application behaviour.
	 */
	if (!(vma->vm_flags & VM_WRITE))
>>>>>>> 01e97e65
		flags |= TNF_NO_GROUP;

	/*
	 * Flag if the page is shared between multiple address spaces. This
	 * is later used when determining whether to group tasks together
	 */
	if (page_mapcount(page) > 1 && (vma->vm_flags & VM_SHARED))
		flags |= TNF_SHARED;

	last_cpupid = page_cpupid_last(page);
	page_nid = page_to_nid(page);
	target_nid = numa_migrate_prep(page, vma, addr, page_nid, &flags);
	pte_unmap_unlock(ptep, ptl);
	if (target_nid == -1) {
		put_page(page);
		goto out;
	}

	/* Migrate to the requested node */
	migrated = migrate_misplaced_page(page, vma, target_nid);
	if (migrated) {
		page_nid = target_nid;
		flags |= TNF_MIGRATED;
	} else
		flags |= TNF_MIGRATE_FAIL;

out:
	if (page_nid != -1)
		task_numa_fault(last_cpupid, page_nid, 1, flags);
	return 0;
}

/*
 * These routines also need to handle stuff like marking pages dirty
 * and/or accessed for architectures that don't do it in hardware (most
 * RISC architectures).  The early dirtying is also good on the i386.
 *
 * There is also a hook called "update_mmu_cache()" that architectures
 * with external mmu caches can use to update those (ie the Sparc or
 * PowerPC hashed page tables that act as extended TLBs).
 *
 * We enter with non-exclusive mmap_sem (to exclude vma changes,
 * but allow concurrent faults), and pte mapped but not yet locked.
 * We return with pte unmapped and unlocked.
 *
 * The mmap_sem may have been released depending on flags and our
 * return value.  See filemap_fault() and __lock_page_or_retry().
 */
static int handle_pte_fault(struct mm_struct *mm,
		     struct vm_area_struct *vma, unsigned long address,
		     pte_t *pte, pmd_t *pmd, unsigned int flags)
{
	pte_t entry;
	spinlock_t *ptl;

	/*
	 * some architectures can have larger ptes than wordsize,
	 * e.g.ppc44x-defconfig has CONFIG_PTE_64BIT=y and CONFIG_32BIT=y,
	 * so READ_ONCE or ACCESS_ONCE cannot guarantee atomic accesses.
	 * The code below just needs a consistent view for the ifs and
	 * we later double check anyway with the ptl lock held. So here
	 * a barrier will do.
	 */
	entry = *pte;
	barrier();
	if (!pte_present(entry)) {
		if (pte_none(entry)) {
			if (vma->vm_ops) {
				if (likely(vma->vm_ops->fault))
					return do_fault(mm, vma, address, pte,
							pmd, flags, entry);
			}
			return do_anonymous_page(mm, vma, address,
						 pte, pmd, flags);
		}
		return do_swap_page(mm, vma, address,
					pte, pmd, flags, entry);
	}

	if (pte_protnone(entry))
		return do_numa_page(mm, vma, address, entry, pte, pmd);

	ptl = pte_lockptr(mm, pmd);
	spin_lock(ptl);
	if (unlikely(!pte_same(*pte, entry)))
		goto unlock;
	if (flags & FAULT_FLAG_WRITE) {
		if (!pte_write(entry))
			return do_wp_page(mm, vma, address,
					pte, pmd, ptl, entry);
		entry = pte_mkdirty(entry);
	}
	entry = pte_mkyoung(entry);
	if (ptep_set_access_flags(vma, address, pte, entry, flags & FAULT_FLAG_WRITE)) {
		update_mmu_cache(vma, address, pte);
	} else {
		/*
		 * This is needed only for protection faults but the arch code
		 * is not yet telling us if this is a protection fault or not.
		 * This still avoids useless tlb flushes for .text page faults
		 * with threads.
		 */
		if (flags & FAULT_FLAG_WRITE)
			flush_tlb_fix_spurious_fault(vma, address);
	}
unlock:
	pte_unmap_unlock(pte, ptl);
	return 0;
}

/*
 * By the time we get here, we already hold the mm semaphore
 *
 * The mmap_sem may have been released depending on flags and our
 * return value.  See filemap_fault() and __lock_page_or_retry().
 */
static int __handle_mm_fault(struct mm_struct *mm, struct vm_area_struct *vma,
			     unsigned long address, unsigned int flags)
{
	pgd_t *pgd;
	pud_t *pud;
	pmd_t *pmd;
	pte_t *pte;

	if (unlikely(is_vm_hugetlb_page(vma)))
		return hugetlb_fault(mm, vma, address, flags);

	pgd = pgd_offset(mm, address);
	pud = pud_alloc(mm, pgd, address);
	if (!pud)
		return VM_FAULT_OOM;
	pmd = pmd_alloc(mm, pud, address);
	if (!pmd)
		return VM_FAULT_OOM;
	if (pmd_none(*pmd) && transparent_hugepage_enabled(vma)) {
		int ret = VM_FAULT_FALLBACK;
		if (!vma->vm_ops)
			ret = do_huge_pmd_anonymous_page(mm, vma, address,
					pmd, flags);
		if (!(ret & VM_FAULT_FALLBACK))
			return ret;
	} else {
		pmd_t orig_pmd = *pmd;
		int ret;

		barrier();
		if (pmd_trans_huge(orig_pmd)) {
			unsigned int dirty = flags & FAULT_FLAG_WRITE;

			/*
			 * If the pmd is splitting, return and retry the
			 * the fault.  Alternative: wait until the split
			 * is done, and goto retry.
			 */
			if (pmd_trans_splitting(orig_pmd))
				return 0;

			if (pmd_protnone(orig_pmd))
				return do_huge_pmd_numa_page(mm, vma, address,
							     orig_pmd, pmd);

			if (dirty && !pmd_write(orig_pmd)) {
				ret = do_huge_pmd_wp_page(mm, vma, address, pmd,
							  orig_pmd);
				if (!(ret & VM_FAULT_FALLBACK))
					return ret;
			} else {
				huge_pmd_set_accessed(mm, vma, address, pmd,
						      orig_pmd, dirty);
				return 0;
			}
		}
	}

	/*
	 * Use __pte_alloc instead of pte_alloc_map, because we can't
	 * run pte_offset_map on the pmd, if an huge pmd could
	 * materialize from under us from a different thread.
	 */
	if (unlikely(pmd_none(*pmd)) &&
	    unlikely(__pte_alloc(mm, vma, pmd, address)))
		return VM_FAULT_OOM;
	/* if an huge pmd materialized from under us just retry later */
	if (unlikely(pmd_trans_huge(*pmd)))
		return 0;
	/*
	 * A regular pmd is established and it can't morph into a huge pmd
	 * from under us anymore at this point because we hold the mmap_sem
	 * read mode and khugepaged takes it in write mode. So now it's
	 * safe to run pte_offset_map().
	 */
	pte = pte_offset_map(pmd, address);

	return handle_pte_fault(mm, vma, address, pte, pmd, flags);
}

/*
 * By the time we get here, we already hold the mm semaphore
 *
 * The mmap_sem may have been released depending on flags and our
 * return value.  See filemap_fault() and __lock_page_or_retry().
 */
int handle_mm_fault(struct mm_struct *mm, struct vm_area_struct *vma,
		    unsigned long address, unsigned int flags)
{
	int ret;

	__set_current_state(TASK_RUNNING);

	count_vm_event(PGFAULT);
	mem_cgroup_count_vm_event(mm, PGFAULT);

	/* do counter updates before entering really critical section. */
	check_sync_rss_stat(current);

	/*
	 * Enable the memcg OOM handling for faults triggered in user
	 * space.  Kernel faults are handled more gracefully.
	 */
	if (flags & FAULT_FLAG_USER)
		mem_cgroup_oom_enable();

	ret = __handle_mm_fault(mm, vma, address, flags);

	if (flags & FAULT_FLAG_USER) {
		mem_cgroup_oom_disable();
                /*
                 * The task may have entered a memcg OOM situation but
                 * if the allocation error was handled gracefully (no
                 * VM_FAULT_OOM), there is no need to kill anything.
                 * Just clean up the OOM state peacefully.
                 */
                if (task_in_memcg_oom(current) && !(ret & VM_FAULT_OOM))
                        mem_cgroup_oom_synchronize(false);
	}

	return ret;
}
EXPORT_SYMBOL_GPL(handle_mm_fault);

#ifndef __PAGETABLE_PUD_FOLDED
/*
 * Allocate page upper directory.
 * We've already handled the fast-path in-line.
 */
int __pud_alloc(struct mm_struct *mm, pgd_t *pgd, unsigned long address)
{
	pud_t *new = pud_alloc_one(mm, address);
	if (!new)
		return -ENOMEM;

	smp_wmb(); /* See comment in __pte_alloc */

	spin_lock(&mm->page_table_lock);
	if (pgd_present(*pgd))		/* Another has populated it */
		pud_free(mm, new);
	else
		pgd_populate(mm, pgd, new);
	spin_unlock(&mm->page_table_lock);
	return 0;
}
#endif /* __PAGETABLE_PUD_FOLDED */

#ifndef __PAGETABLE_PMD_FOLDED
/*
 * Allocate page middle directory.
 * We've already handled the fast-path in-line.
 */
int __pmd_alloc(struct mm_struct *mm, pud_t *pud, unsigned long address)
{
	pmd_t *new = pmd_alloc_one(mm, address);
	if (!new)
		return -ENOMEM;

	smp_wmb(); /* See comment in __pte_alloc */

	spin_lock(&mm->page_table_lock);
#ifndef __ARCH_HAS_4LEVEL_HACK
	if (!pud_present(*pud)) {
		mm_inc_nr_pmds(mm);
		pud_populate(mm, pud, new);
	} else	/* Another has populated it */
		pmd_free(mm, new);
#else
	if (!pgd_present(*pud)) {
		mm_inc_nr_pmds(mm);
		pgd_populate(mm, pud, new);
	} else /* Another has populated it */
		pmd_free(mm, new);
#endif /* __ARCH_HAS_4LEVEL_HACK */
	spin_unlock(&mm->page_table_lock);
	return 0;
}
#endif /* __PAGETABLE_PMD_FOLDED */

static int __follow_pte(struct mm_struct *mm, unsigned long address,
		pte_t **ptepp, spinlock_t **ptlp)
{
	pgd_t *pgd;
	pud_t *pud;
	pmd_t *pmd;
	pte_t *ptep;

	pgd = pgd_offset(mm, address);
	if (pgd_none(*pgd) || unlikely(pgd_bad(*pgd)))
		goto out;

	pud = pud_offset(pgd, address);
	if (pud_none(*pud) || unlikely(pud_bad(*pud)))
		goto out;

	pmd = pmd_offset(pud, address);
	VM_BUG_ON(pmd_trans_huge(*pmd));
	if (pmd_none(*pmd) || unlikely(pmd_bad(*pmd)))
		goto out;

	/* We cannot handle huge page PFN maps. Luckily they don't exist. */
	if (pmd_huge(*pmd))
		goto out;

	ptep = pte_offset_map_lock(mm, pmd, address, ptlp);
	if (!ptep)
		goto out;
	if (!pte_present(*ptep))
		goto unlock;
	*ptepp = ptep;
	return 0;
unlock:
	pte_unmap_unlock(ptep, *ptlp);
out:
	return -EINVAL;
}

static inline int follow_pte(struct mm_struct *mm, unsigned long address,
			     pte_t **ptepp, spinlock_t **ptlp)
{
	int res;

	/* (void) is needed to make gcc happy */
	(void) __cond_lock(*ptlp,
			   !(res = __follow_pte(mm, address, ptepp, ptlp)));
	return res;
}

/**
 * follow_pfn - look up PFN at a user virtual address
 * @vma: memory mapping
 * @address: user virtual address
 * @pfn: location to store found PFN
 *
 * Only IO mappings and raw PFN mappings are allowed.
 *
 * Returns zero and the pfn at @pfn on success, -ve otherwise.
 */
int follow_pfn(struct vm_area_struct *vma, unsigned long address,
	unsigned long *pfn)
{
	int ret = -EINVAL;
	spinlock_t *ptl;
	pte_t *ptep;

	if (!(vma->vm_flags & (VM_IO | VM_PFNMAP)))
		return ret;

	ret = follow_pte(vma->vm_mm, address, &ptep, &ptl);
	if (ret)
		return ret;
	*pfn = pte_pfn(*ptep);
	pte_unmap_unlock(ptep, ptl);
	return 0;
}
EXPORT_SYMBOL(follow_pfn);

#ifdef CONFIG_HAVE_IOREMAP_PROT
int follow_phys(struct vm_area_struct *vma,
		unsigned long address, unsigned int flags,
		unsigned long *prot, resource_size_t *phys)
{
	int ret = -EINVAL;
	pte_t *ptep, pte;
	spinlock_t *ptl;

	if (!(vma->vm_flags & (VM_IO | VM_PFNMAP)))
		goto out;

	if (follow_pte(vma->vm_mm, address, &ptep, &ptl))
		goto out;
	pte = *ptep;

	if ((flags & FOLL_WRITE) && !pte_write(pte))
		goto unlock;

	*prot = pgprot_val(pte_pgprot(pte));
	*phys = (resource_size_t)pte_pfn(pte) << PAGE_SHIFT;

	ret = 0;
unlock:
	pte_unmap_unlock(ptep, ptl);
out:
	return ret;
}

int generic_access_phys(struct vm_area_struct *vma, unsigned long addr,
			void *buf, int len, int write)
{
	resource_size_t phys_addr;
	unsigned long prot = 0;
	void __iomem *maddr;
	int offset = addr & (PAGE_SIZE-1);

	if (follow_phys(vma, addr, write, &prot, &phys_addr))
		return -EINVAL;

	maddr = ioremap_prot(phys_addr, PAGE_ALIGN(len + offset), prot);
	if (write)
		memcpy_toio(maddr + offset, buf, len);
	else
		memcpy_fromio(buf, maddr + offset, len);
	iounmap(maddr);

	return len;
}
EXPORT_SYMBOL_GPL(generic_access_phys);
#endif

/*
 * Access another process' address space as given in mm.  If non-NULL, use the
 * given task for page fault accounting.
 */
static int __access_remote_vm(struct task_struct *tsk, struct mm_struct *mm,
		unsigned long addr, void *buf, int len, int write)
{
	struct vm_area_struct *vma;
	void *old_buf = buf;

	down_read(&mm->mmap_sem);
	/* ignore errors, just check how much was successfully transferred */
	while (len) {
		int bytes, ret, offset;
		void *maddr;
		struct page *page = NULL;

		ret = get_user_pages(tsk, mm, addr, 1,
				write, 1, &page, &vma);
		if (ret <= 0) {
#ifndef CONFIG_HAVE_IOREMAP_PROT
			break;
#else
			/*
			 * Check if this is a VM_IO | VM_PFNMAP VMA, which
			 * we can access using slightly different code.
			 */
			vma = find_vma(mm, addr);
			if (!vma || vma->vm_start > addr)
				break;
			if (vma->vm_ops && vma->vm_ops->access)
				ret = vma->vm_ops->access(vma, addr, buf,
							  len, write);
			if (ret <= 0)
				break;
			bytes = ret;
#endif
		} else {
			bytes = len;
			offset = addr & (PAGE_SIZE-1);
			if (bytes > PAGE_SIZE-offset)
				bytes = PAGE_SIZE-offset;

			maddr = kmap(page);
			if (write) {
				copy_to_user_page(vma, page, addr,
						  maddr + offset, buf, bytes);
				set_page_dirty_lock(page);
			} else {
				copy_from_user_page(vma, page, addr,
						    buf, maddr + offset, bytes);
			}
			kunmap(page);
			page_cache_release(page);
		}
		len -= bytes;
		buf += bytes;
		addr += bytes;
	}
	up_read(&mm->mmap_sem);

	return buf - old_buf;
}

/**
 * access_remote_vm - access another process' address space
 * @mm:		the mm_struct of the target address space
 * @addr:	start address to access
 * @buf:	source or destination buffer
 * @len:	number of bytes to transfer
 * @write:	whether the access is a write
 *
 * The caller must hold a reference on @mm.
 */
int access_remote_vm(struct mm_struct *mm, unsigned long addr,
		void *buf, int len, int write)
{
	return __access_remote_vm(NULL, mm, addr, buf, len, write);
}

/*
 * Access another process' address space.
 * Source/target buffer must be kernel space,
 * Do not walk the page table directly, use get_user_pages
 */
int access_process_vm(struct task_struct *tsk, unsigned long addr,
		void *buf, int len, int write)
{
	struct mm_struct *mm;
	int ret;

	mm = get_task_mm(tsk);
	if (!mm)
		return 0;

	ret = __access_remote_vm(tsk, mm, addr, buf, len, write);
	mmput(mm);

	return ret;
}

/*
 * Print the name of a VMA.
 */
void print_vma_addr(char *prefix, unsigned long ip)
{
	struct mm_struct *mm = current->mm;
	struct vm_area_struct *vma;

	/*
	 * Do not print if we are in atomic
	 * contexts (in exception stacks, etc.):
	 */
	if (preempt_count())
		return;

	down_read(&mm->mmap_sem);
	vma = find_vma(mm, ip);
	if (vma && vma->vm_file) {
		struct file *f = vma->vm_file;
		char *buf = (char *)__get_free_page(GFP_KERNEL);
		if (buf) {
			char *p;

			p = d_path(&f->f_path, buf, PAGE_SIZE);
			if (IS_ERR(p))
				p = "?";
			printk("%s%s[%lx+%lx]", prefix, kbasename(p),
					vma->vm_start,
					vma->vm_end - vma->vm_start);
			free_page((unsigned long)buf);
		}
	}
	up_read(&mm->mmap_sem);
}

#if defined(CONFIG_PROVE_LOCKING) || defined(CONFIG_DEBUG_ATOMIC_SLEEP)
void might_fault(void)
{
	/*
	 * Some code (nfs/sunrpc) uses socket ops on kernel memory while
	 * holding the mmap_sem, this is safe because kernel memory doesn't
	 * get paged out, therefore we'll never actually fault, and the
	 * below annotations will generate false positives.
	 */
	if (segment_eq(get_fs(), KERNEL_DS))
		return;

	/*
	 * it would be nicer only to annotate paths which are not under
	 * pagefault_disable, however that requires a larger audit and
	 * providing helpers like get_user_atomic.
	 */
	if (in_atomic())
		return;

	__might_sleep(__FILE__, __LINE__, 0);

	if (current->mm)
		might_lock_read(&current->mm->mmap_sem);
}
EXPORT_SYMBOL(might_fault);
#endif

#if defined(CONFIG_TRANSPARENT_HUGEPAGE) || defined(CONFIG_HUGETLBFS)
static void clear_gigantic_page(struct page *page,
				unsigned long addr,
				unsigned int pages_per_huge_page)
{
	int i;
	struct page *p = page;

	might_sleep();
	for (i = 0; i < pages_per_huge_page;
	     i++, p = mem_map_next(p, page, i)) {
		cond_resched();
		clear_user_highpage(p, addr + i * PAGE_SIZE);
	}
}
void clear_huge_page(struct page *page,
		     unsigned long addr, unsigned int pages_per_huge_page)
{
	int i;

	if (unlikely(pages_per_huge_page > MAX_ORDER_NR_PAGES)) {
		clear_gigantic_page(page, addr, pages_per_huge_page);
		return;
	}

	might_sleep();
	for (i = 0; i < pages_per_huge_page; i++) {
		cond_resched();
		clear_user_highpage(page + i, addr + i * PAGE_SIZE);
	}
}

static void copy_user_gigantic_page(struct page *dst, struct page *src,
				    unsigned long addr,
				    struct vm_area_struct *vma,
				    unsigned int pages_per_huge_page)
{
	int i;
	struct page *dst_base = dst;
	struct page *src_base = src;

	for (i = 0; i < pages_per_huge_page; ) {
		cond_resched();
		copy_user_highpage(dst, src, addr + i*PAGE_SIZE, vma);

		i++;
		dst = mem_map_next(dst, dst_base, i);
		src = mem_map_next(src, src_base, i);
	}
}

void copy_user_huge_page(struct page *dst, struct page *src,
			 unsigned long addr, struct vm_area_struct *vma,
			 unsigned int pages_per_huge_page)
{
	int i;

	if (unlikely(pages_per_huge_page > MAX_ORDER_NR_PAGES)) {
		copy_user_gigantic_page(dst, src, addr, vma,
					pages_per_huge_page);
		return;
	}

	might_sleep();
	for (i = 0; i < pages_per_huge_page; i++) {
		cond_resched();
		copy_user_highpage(dst + i, src + i, addr + i*PAGE_SIZE, vma);
	}
}
#endif /* CONFIG_TRANSPARENT_HUGEPAGE || CONFIG_HUGETLBFS */

#if USE_SPLIT_PTE_PTLOCKS && ALLOC_SPLIT_PTLOCKS

static struct kmem_cache *page_ptl_cachep;

void __init ptlock_cache_init(void)
{
	page_ptl_cachep = kmem_cache_create("page->ptl", sizeof(spinlock_t), 0,
			SLAB_PANIC, NULL);
}

bool ptlock_alloc(struct page *page)
{
	spinlock_t *ptl;

	ptl = kmem_cache_alloc(page_ptl_cachep, GFP_KERNEL);
	if (!ptl)
		return false;
	page->ptl = ptl;
	return true;
}

void ptlock_free(struct page *page)
{
	kmem_cache_free(page_ptl_cachep, page->ptl);
}
#endif<|MERGE_RESOLUTION|>--- conflicted
+++ resolved
@@ -3072,18 +3072,6 @@
 	}
 
 	/*
-<<<<<<< HEAD
-	 * Avoid grouping on DSO/COW pages in specific and RO pages
-	 * in general, RO pages shouldn't hurt as much anyway since
-	 * they can be in shared cache state.
-	 *
-	 * FIXME! This checks "pmd_dirty()" as an approximation of
-	 * "is this a read-only page", since checking "pmd_write()"
-	 * is even more broken. We haven't actually turned this into
-	 * a writable page, so pmd_write() will always be false.
-	 */
-	if (!pte_dirty(pte))
-=======
 	 * Avoid grouping on RO pages in general. RO pages shouldn't hurt as
 	 * much anyway since they can be in shared cache state. This misses
 	 * the case where a mapping is writable but the process never writes
@@ -3092,7 +3080,6 @@
 	 * background writeback, dirty balancing and application behaviour.
 	 */
 	if (!(vma->vm_flags & VM_WRITE))
->>>>>>> 01e97e65
 		flags |= TNF_NO_GROUP;
 
 	/*
